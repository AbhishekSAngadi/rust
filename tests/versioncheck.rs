--- conflicted
+++ resolved
@@ -3,32 +3,18 @@
 
 #[test]
 fn check_that_clippy_lints_and_clippy_utils_have_the_same_version_as_clippy() {
-<<<<<<< HEAD
     // do not run this test inside the upstream rustc repo:
     // https://github.com/rust-lang/rust-clippy/issues/6683
     if option_env!("RUSTC_TEST_SUITE").is_some() {
         return;
     }
 
-=======
->>>>>>> 8222d48c
     let clippy_meta = cargo_metadata::MetadataCommand::new()
         .no_deps()
         .exec()
         .expect("could not obtain cargo metadata");
 
     for krate in &["clippy_lints", "clippy_utils"] {
-<<<<<<< HEAD
-        let krate_meta = clippy_meta
-            .packages
-            .iter()
-            .find(|package| package.name == *krate)
-            .expect("could not obtain cargo metadata");
-        assert_eq!(krate_meta.version, clippy_meta.packages[0].version);
-        for package in &clippy_meta.packages[0].dependencies {
-            if package.name == *krate {
-                assert!(package.req.matches(&krate_meta.version));
-=======
         let krate_meta = cargo_metadata::MetadataCommand::new()
             .current_dir(std::env::current_dir().unwrap().join(krate))
             .no_deps()
@@ -38,7 +24,6 @@
         for package in &clippy_meta.packages[0].dependencies {
             if package.name == *krate {
                 assert!(package.req.matches(&krate_meta.packages[0].version));
->>>>>>> 8222d48c
                 break;
             }
         }
