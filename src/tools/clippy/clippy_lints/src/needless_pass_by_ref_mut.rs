--- conflicted
+++ resolved
@@ -350,12 +350,7 @@
     // The goal here is to find if the current scope is unsafe or not. It stops when it finds
     // a function or an unsafe block.
     fn is_in_unsafe_block(&self, item: HirId) -> bool {
-<<<<<<< HEAD
-        let hir = self.tcx.hir();
-        for (parent, node) in hir.parent_iter(item) {
-=======
         for (parent, node) in self.tcx.hir_parent_iter(item) {
->>>>>>> a4a9fb41
             if let Some(fn_sig) = self.tcx.hir_fn_sig_by_hir_id(parent) {
                 return fn_sig.header.is_unsafe();
             } else if let Node::Block(block) = node {
