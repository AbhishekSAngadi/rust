[package]
name = "rustc_target"
version = "0.0.0"
edition = "2024"

[dependencies]
# tidy-alphabetical-start
<<<<<<< HEAD
bitflags.workspace = true
=======
bitflags = "2.4.1"
>>>>>>> 51ff8950
object = { version = "0.37.0", default-features = false, features = ["elf", "macho"] }
rustc_abi = { path = "../rustc_abi" }
rustc_data_structures = { path = "../rustc_data_structures" }
rustc_error_messages = { path = "../rustc_error_messages" }
rustc_fs_util = { path = "../rustc_fs_util" }
rustc_macros = { path = "../rustc_macros" }
rustc_serialize = { path = "../rustc_serialize" }
rustc_span = { path = "../rustc_span" }
serde = "1.0.219"
serde_derive = "1.0.219"
serde_json.workspace = true
serde_path_to_error = "0.1.17"
tracing.workspace = true
# tidy-alphabetical-end
<|MERGE_RESOLUTION|>--- conflicted
+++ resolved
@@ -5,11 +5,7 @@
 
 [dependencies]
 # tidy-alphabetical-start
-<<<<<<< HEAD
-bitflags.workspace = true
-=======
 bitflags = "2.4.1"
->>>>>>> 51ff8950
 object = { version = "0.37.0", default-features = false, features = ["elf", "macho"] }
 rustc_abi = { path = "../rustc_abi" }
 rustc_data_structures = { path = "../rustc_data_structures" }
@@ -20,7 +16,7 @@
 rustc_span = { path = "../rustc_span" }
 serde = "1.0.219"
 serde_derive = "1.0.219"
-serde_json.workspace = true
+serde_json = "1.0.59"
 serde_path_to_error = "0.1.17"
-tracing.workspace = true
+tracing = "0.1"
 # tidy-alphabetical-end
