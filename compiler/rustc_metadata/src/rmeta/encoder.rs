use crate::errors::{FailCreateFileEncoder, FailSeekFile, FailWriteFile};
use crate::rmeta::def_path_hash_map::DefPathHashMapRef;
use crate::rmeta::table::TableBuilder;
use crate::rmeta::*;

use rustc_data_structures::fingerprint::Fingerprint;
use rustc_data_structures::fx::{FxHashMap, FxIndexSet};
use rustc_data_structures::memmap::{Mmap, MmapMut};
use rustc_data_structures::stable_hasher::{HashStable, StableHasher};
use rustc_data_structures::sync::{join, par_iter, Lrc, ParallelIterator};
use rustc_data_structures::temp_dir::MaybeTempDir;
use rustc_hir as hir;
use rustc_hir::def::DefKind;
use rustc_hir::def_id::{
    CrateNum, DefId, DefIndex, LocalDefId, CRATE_DEF_ID, CRATE_DEF_INDEX, LOCAL_CRATE,
};
use rustc_hir::definitions::DefPathData;
use rustc_hir::intravisit::{self, Visitor};
use rustc_hir::lang_items;
use rustc_middle::hir::nested_filter;
use rustc_middle::middle::dependency_format::Linkage;
use rustc_middle::middle::exported_symbols::{
    metadata_symbol_name, ExportedSymbol, SymbolExportInfo,
};
use rustc_middle::mir::interpret;
use rustc_middle::traits::specialization_graph;
use rustc_middle::ty::codec::TyEncoder;
use rustc_middle::ty::fast_reject::{self, SimplifiedType, TreatParams};
use rustc_middle::ty::query::Providers;
use rustc_middle::ty::{self, SymbolName, Ty, TyCtxt};
use rustc_middle::util::common::to_readable_str;
use rustc_serialize::{opaque, Decodable, Decoder, Encodable, Encoder};
use rustc_session::config::CrateType;
use rustc_session::cstore::{ForeignModule, LinkagePreference, NativeLib};
use rustc_span::hygiene::{ExpnIndex, HygieneEncodeContext, MacroKind};
use rustc_span::symbol::{sym, Symbol};
use rustc_span::{
    self, DebuggerVisualizerFile, ExternalSource, FileName, SourceFile, Span, SyntaxContext,
};
use rustc_target::abi::VariantIdx;
use std::borrow::Borrow;
use std::collections::hash_map::Entry;
use std::hash::Hash;
use std::io::{Read, Seek, Write};
use std::iter;
use std::num::NonZeroUsize;
use std::path::{Path, PathBuf};

pub(super) struct EncodeContext<'a, 'tcx> {
    opaque: opaque::FileEncoder,
    tcx: TyCtxt<'tcx>,
    feat: &'tcx rustc_feature::Features,

    tables: TableBuilders,

    lazy_state: LazyState,
    type_shorthands: FxHashMap<Ty<'tcx>, usize>,
    predicate_shorthands: FxHashMap<ty::PredicateKind<'tcx>, usize>,

    interpret_allocs: FxIndexSet<interpret::AllocId>,

    // This is used to speed up Span encoding.
    // The `usize` is an index into the `MonotonicVec`
    // that stores the `SourceFile`
    source_file_cache: (Lrc<SourceFile>, usize),
    // The indices (into the `SourceMap`'s `MonotonicVec`)
    // of all of the `SourceFiles` that we need to serialize.
    // When we serialize a `Span`, we insert the index of its
    // `SourceFile` into the `FxIndexSet`.
    // The order inside the `FxIndexSet` is used as on-disk
    // order of `SourceFiles`, and encoded inside `Span`s.
    required_source_files: Option<FxIndexSet<usize>>,
    is_proc_macro: bool,
    hygiene_ctxt: &'a HygieneEncodeContext,
    symbol_table: FxHashMap<Symbol, usize>,
}

/// If the current crate is a proc-macro, returns early with `Lazy:empty()`.
/// This is useful for skipping the encoding of things that aren't needed
/// for proc-macro crates.
macro_rules! empty_proc_macro {
    ($self:ident) => {
        if $self.is_proc_macro {
            return LazyArray::empty();
        }
    };
}

macro_rules! encoder_methods {
    ($($name:ident($ty:ty);)*) => {
        $(fn $name(&mut self, value: $ty) {
            self.opaque.$name(value)
        })*
    }
}

impl<'a, 'tcx> Encoder for EncodeContext<'a, 'tcx> {
    encoder_methods! {
        emit_usize(usize);
        emit_u128(u128);
        emit_u64(u64);
        emit_u32(u32);
        emit_u16(u16);
        emit_u8(u8);

        emit_isize(isize);
        emit_i128(i128);
        emit_i64(i64);
        emit_i32(i32);
        emit_i16(i16);
        emit_i8(i8);

        emit_bool(bool);
        emit_f64(f64);
        emit_f32(f32);
        emit_char(char);
        emit_str(&str);
        emit_raw_bytes(&[u8]);
    }
}

impl<'a, 'tcx, T> Encodable<EncodeContext<'a, 'tcx>> for LazyValue<T> {
    fn encode(&self, e: &mut EncodeContext<'a, 'tcx>) {
        e.emit_lazy_distance(self.position);
    }
}

impl<'a, 'tcx, T> Encodable<EncodeContext<'a, 'tcx>> for LazyArray<T> {
    fn encode(&self, e: &mut EncodeContext<'a, 'tcx>) {
        e.emit_usize(self.num_elems);
        if self.num_elems > 0 {
            e.emit_lazy_distance(self.position)
        }
    }
}

impl<'a, 'tcx, I, T> Encodable<EncodeContext<'a, 'tcx>> for LazyTable<I, T> {
    fn encode(&self, e: &mut EncodeContext<'a, 'tcx>) {
        e.emit_usize(self.encoded_size);
        e.emit_lazy_distance(self.position);
    }
}

impl<'a, 'tcx> Encodable<EncodeContext<'a, 'tcx>> for CrateNum {
    fn encode(&self, s: &mut EncodeContext<'a, 'tcx>) {
        if *self != LOCAL_CRATE && s.is_proc_macro {
            panic!("Attempted to encode non-local CrateNum {:?} for proc-macro crate", self);
        }
        s.emit_u32(self.as_u32());
    }
}

impl<'a, 'tcx> Encodable<EncodeContext<'a, 'tcx>> for DefIndex {
    fn encode(&self, s: &mut EncodeContext<'a, 'tcx>) {
        s.emit_u32(self.as_u32());
    }
}

impl<'a, 'tcx> Encodable<EncodeContext<'a, 'tcx>> for ExpnIndex {
    fn encode(&self, s: &mut EncodeContext<'a, 'tcx>) {
        s.emit_u32(self.as_u32());
    }
}

impl<'a, 'tcx> Encodable<EncodeContext<'a, 'tcx>> for SyntaxContext {
    fn encode(&self, s: &mut EncodeContext<'a, 'tcx>) {
        rustc_span::hygiene::raw_encode_syntax_context(*self, &s.hygiene_ctxt, s);
    }
}

impl<'a, 'tcx> Encodable<EncodeContext<'a, 'tcx>> for ExpnId {
    fn encode(&self, s: &mut EncodeContext<'a, 'tcx>) {
        if self.krate == LOCAL_CRATE {
            // We will only write details for local expansions.  Non-local expansions will fetch
            // data from the corresponding crate's metadata.
            // FIXME(#43047) FIXME(#74731) We may eventually want to avoid relying on external
            // metadata from proc-macro crates.
            s.hygiene_ctxt.schedule_expn_data_for_encoding(*self);
        }
        self.krate.encode(s);
        self.local_id.encode(s);
    }
}

impl<'a, 'tcx> Encodable<EncodeContext<'a, 'tcx>> for Span {
    fn encode(&self, s: &mut EncodeContext<'a, 'tcx>) {
        let span = self.data();

        // Don't serialize any `SyntaxContext`s from a proc-macro crate,
        // since we don't load proc-macro dependencies during serialization.
        // This means that any hygiene information from macros used *within*
        // a proc-macro crate (e.g. invoking a macro that expands to a proc-macro
        // definition) will be lost.
        //
        // This can show up in two ways:
        //
        // 1. Any hygiene information associated with identifier of
        // a proc macro (e.g. `#[proc_macro] pub fn $name`) will be lost.
        // Since proc-macros can only be invoked from a different crate,
        // real code should never need to care about this.
        //
        // 2. Using `Span::def_site` or `Span::mixed_site` will not
        // include any hygiene information associated with the definition
        // site. This means that a proc-macro cannot emit a `$crate`
        // identifier which resolves to one of its dependencies,
        // which also should never come up in practice.
        //
        // Additionally, this affects `Span::parent`, and any other
        // span inspection APIs that would otherwise allow traversing
        // the `SyntaxContexts` associated with a span.
        //
        // None of these user-visible effects should result in any
        // cross-crate inconsistencies (getting one behavior in the same
        // crate, and a different behavior in another crate) due to the
        // limited surface that proc-macros can expose.
        //
        // IMPORTANT: If this is ever changed, be sure to update
        // `rustc_span::hygiene::raw_encode_expn_id` to handle
        // encoding `ExpnData` for proc-macro crates.
        if s.is_proc_macro {
            SyntaxContext::root().encode(s);
        } else {
            span.ctxt.encode(s);
        }

        if self.is_dummy() {
            return TAG_PARTIAL_SPAN.encode(s);
        }

        // The Span infrastructure should make sure that this invariant holds:
        debug_assert!(span.lo <= span.hi);

        if !s.source_file_cache.0.contains(span.lo) {
            let source_map = s.tcx.sess.source_map();
            let source_file_index = source_map.lookup_source_file_idx(span.lo);
            s.source_file_cache =
                (source_map.files()[source_file_index].clone(), source_file_index);
        }
        let (ref source_file, source_file_index) = s.source_file_cache;
        debug_assert!(source_file.contains(span.lo));

        if !source_file.contains(span.hi) {
            // Unfortunately, macro expansion still sometimes generates Spans
            // that malformed in this way.
            return TAG_PARTIAL_SPAN.encode(s);
        }

        // There are two possible cases here:
        // 1. This span comes from a 'foreign' crate - e.g. some crate upstream of the
        // crate we are writing metadata for. When the metadata for *this* crate gets
        // deserialized, the deserializer will need to know which crate it originally came
        // from. We use `TAG_VALID_SPAN_FOREIGN` to indicate that a `CrateNum` should
        // be deserialized after the rest of the span data, which tells the deserializer
        // which crate contains the source map information.
        // 2. This span comes from our own crate. No special handling is needed - we just
        // write `TAG_VALID_SPAN_LOCAL` to let the deserializer know that it should use
        // our own source map information.
        //
        // If we're a proc-macro crate, we always treat this as a local `Span`.
        // In `encode_source_map`, we serialize foreign `SourceFile`s into our metadata
        // if we're a proc-macro crate.
        // This allows us to avoid loading the dependencies of proc-macro crates: all of
        // the information we need to decode `Span`s is stored in the proc-macro crate.
        let (tag, metadata_index) = if source_file.is_imported() && !s.is_proc_macro {
            // To simplify deserialization, we 'rebase' this span onto the crate it originally came
            // from (the crate that 'owns' the file it references. These rebased 'lo' and 'hi'
            // values are relative to the source map information for the 'foreign' crate whose
            // CrateNum we write into the metadata. This allows `imported_source_files` to binary
            // search through the 'foreign' crate's source map information, using the
            // deserialized 'lo' and 'hi' values directly.
            //
            // All of this logic ensures that the final result of deserialization is a 'normal'
            // Span that can be used without any additional trouble.
            let metadata_index = {
                // Introduce a new scope so that we drop the 'lock()' temporary
                match &*source_file.external_src.lock() {
                    ExternalSource::Foreign { metadata_index, .. } => *metadata_index,
                    src => panic!("Unexpected external source {:?}", src),
                }
            };

            (TAG_VALID_SPAN_FOREIGN, metadata_index)
        } else {
            // Record the fact that we need to encode the data for this `SourceFile`
            let source_files =
                s.required_source_files.as_mut().expect("Already encoded SourceMap!");
            let (metadata_index, _) = source_files.insert_full(source_file_index);
            let metadata_index: u32 =
                metadata_index.try_into().expect("cannot export more than U32_MAX files");

            (TAG_VALID_SPAN_LOCAL, metadata_index)
        };

        // Encode the start position relative to the file start, so we profit more from the
        // variable-length integer encoding.
        let lo = span.lo - source_file.start_pos;

        // Encode length which is usually less than span.hi and profits more
        // from the variable-length integer encoding that we use.
        let len = span.hi - span.lo;

        tag.encode(s);
        lo.encode(s);
        len.encode(s);

        // Encode the index of the `SourceFile` for the span, in order to make decoding faster.
        metadata_index.encode(s);

        if tag == TAG_VALID_SPAN_FOREIGN {
            // This needs to be two lines to avoid holding the `s.source_file_cache`
            // while calling `cnum.encode(s)`
            let cnum = s.source_file_cache.0.cnum;
            cnum.encode(s);
        }
    }
}

impl<'a, 'tcx> Encodable<EncodeContext<'a, 'tcx>> for Symbol {
    fn encode(&self, s: &mut EncodeContext<'a, 'tcx>) {
        // if symbol preinterned, emit tag and symbol index
        if self.is_preinterned() {
            s.opaque.emit_u8(SYMBOL_PREINTERNED);
            s.opaque.emit_u32(self.as_u32());
        } else {
            // otherwise write it as string or as offset to it
            match s.symbol_table.entry(*self) {
                Entry::Vacant(o) => {
                    s.opaque.emit_u8(SYMBOL_STR);
                    let pos = s.opaque.position();
                    o.insert(pos);
                    s.emit_str(self.as_str());
                }
                Entry::Occupied(o) => {
                    let x = o.get().clone();
                    s.emit_u8(SYMBOL_OFFSET);
                    s.emit_usize(x);
                }
            }
        }
    }
}

impl<'a, 'tcx> TyEncoder for EncodeContext<'a, 'tcx> {
    const CLEAR_CROSS_CRATE: bool = true;

    type I = TyCtxt<'tcx>;

    fn position(&self) -> usize {
        self.opaque.position()
    }

    fn type_shorthands(&mut self) -> &mut FxHashMap<Ty<'tcx>, usize> {
        &mut self.type_shorthands
    }

    fn predicate_shorthands(&mut self) -> &mut FxHashMap<ty::PredicateKind<'tcx>, usize> {
        &mut self.predicate_shorthands
    }

    fn encode_alloc_id(&mut self, alloc_id: &rustc_middle::mir::interpret::AllocId) {
        let (index, _) = self.interpret_allocs.insert_full(*alloc_id);

        index.encode(self);
    }
}

// Shorthand for `$self.$tables.$table.set($def_id.index, $self.lazy_value($value))`, which would
// normally need extra variables to avoid errors about multiple mutable borrows.
macro_rules! record {
    ($self:ident.$tables:ident.$table:ident[$def_id:expr] <- $value:expr) => {{
        {
            let value = $value;
            let lazy = $self.lazy(value);
            $self.$tables.$table.set($def_id.index, lazy);
        }
    }};
}

// Shorthand for `$self.$tables.$table.set($def_id.index, $self.lazy_value($value))`, which would
// normally need extra variables to avoid errors about multiple mutable borrows.
macro_rules! record_array {
    ($self:ident.$tables:ident.$table:ident[$def_id:expr] <- $value:expr) => {{
        {
            let value = $value;
            let lazy = $self.lazy_array(value);
            $self.$tables.$table.set($def_id.index, lazy);
        }
    }};
}

impl<'a, 'tcx> EncodeContext<'a, 'tcx> {
    fn emit_lazy_distance(&mut self, position: NonZeroUsize) {
        let pos = position.get();
        let distance = match self.lazy_state {
            LazyState::NoNode => bug!("emit_lazy_distance: outside of a metadata node"),
            LazyState::NodeStart(start) => {
                let start = start.get();
                assert!(pos <= start);
                start - pos
            }
            LazyState::Previous(last_pos) => {
                assert!(
                    last_pos <= position,
                    "make sure that the calls to `lazy*` \
                     are in the same order as the metadata fields",
                );
                position.get() - last_pos.get()
            }
        };
        self.lazy_state = LazyState::Previous(NonZeroUsize::new(pos).unwrap());
        self.emit_usize(distance);
    }

    fn lazy<T: ParameterizedOverTcx, B: Borrow<T::Value<'tcx>>>(&mut self, value: B) -> LazyValue<T>
    where
        T::Value<'tcx>: Encodable<EncodeContext<'a, 'tcx>>,
    {
        let pos = NonZeroUsize::new(self.position()).unwrap();

        assert_eq!(self.lazy_state, LazyState::NoNode);
        self.lazy_state = LazyState::NodeStart(pos);
        value.borrow().encode(self);
        self.lazy_state = LazyState::NoNode;

        assert!(pos.get() <= self.position());

        LazyValue::from_position(pos)
    }

    fn lazy_array<T: ParameterizedOverTcx, I: IntoIterator<Item = B>, B: Borrow<T::Value<'tcx>>>(
        &mut self,
        values: I,
    ) -> LazyArray<T>
    where
        T::Value<'tcx>: Encodable<EncodeContext<'a, 'tcx>>,
    {
        let pos = NonZeroUsize::new(self.position()).unwrap();

        assert_eq!(self.lazy_state, LazyState::NoNode);
        self.lazy_state = LazyState::NodeStart(pos);
        let len = values.into_iter().map(|value| value.borrow().encode(self)).count();
        self.lazy_state = LazyState::NoNode;

        assert!(pos.get() <= self.position());

        LazyArray::from_position_and_num_elems(pos, len)
    }

    fn encode_info_for_items(&mut self) {
        self.encode_info_for_mod(CRATE_DEF_ID, self.tcx.hir().root_module());

        // Proc-macro crates only export proc-macro items, which are looked
        // up using `proc_macro_data`
        if self.is_proc_macro {
            return;
        }

        self.tcx.hir().visit_all_item_likes_in_crate(self);
    }

    fn encode_def_path_table(&mut self) {
        let table = self.tcx.def_path_table();
        if self.is_proc_macro {
            for def_index in std::iter::once(CRATE_DEF_INDEX)
                .chain(self.tcx.resolutions(()).proc_macros.iter().map(|p| p.local_def_index))
            {
                let def_key = self.lazy(table.def_key(def_index));
                let def_path_hash = table.def_path_hash(def_index);
                self.tables.def_keys.set(def_index, def_key);
                self.tables.def_path_hashes.set(def_index, def_path_hash);
            }
        } else {
            for (def_index, def_key, def_path_hash) in table.enumerated_keys_and_path_hashes() {
                let def_key = self.lazy(def_key);
                self.tables.def_keys.set(def_index, def_key);
                self.tables.def_path_hashes.set(def_index, *def_path_hash);
            }
        }
    }

    fn encode_def_path_hash_map(&mut self) -> LazyValue<DefPathHashMapRef<'static>> {
        self.lazy(DefPathHashMapRef::BorrowedFromTcx(self.tcx.def_path_hash_to_def_index_map()))
    }

    fn encode_source_map(&mut self) -> LazyTable<u32, LazyValue<rustc_span::SourceFile>> {
        let source_map = self.tcx.sess.source_map();
        let all_source_files = source_map.files();

        // By replacing the `Option` with `None`, we ensure that we can't
        // accidentally serialize any more `Span`s after the source map encoding
        // is done.
        let required_source_files = self.required_source_files.take().unwrap();

        let working_directory = &self.tcx.sess.opts.working_dir;

        let mut adapted = TableBuilder::default();

        // Only serialize `SourceFile`s that were used during the encoding of a `Span`.
        //
        // The order in which we encode source files is important here: the on-disk format for
        // `Span` contains the index of the corresponding `SourceFile`.
        for (on_disk_index, &source_file_index) in required_source_files.iter().enumerate() {
            let source_file = &all_source_files[source_file_index];
            // Don't serialize imported `SourceFile`s, unless we're in a proc-macro crate.
            assert!(!source_file.is_imported() || self.is_proc_macro);

            // At export time we expand all source file paths to absolute paths because
            // downstream compilation sessions can have a different compiler working
            // directory, so relative paths from this or any other upstream crate
            // won't be valid anymore.
            //
            // At this point we also erase the actual on-disk path and only keep
            // the remapped version -- as is necessary for reproducible builds.
            let mut source_file = match source_file.name {
                FileName::Real(ref original_file_name) => {
                    let adapted_file_name = source_map
                        .path_mapping()
                        .to_embeddable_absolute_path(original_file_name.clone(), working_directory);

                    if adapted_file_name != *original_file_name {
                        let mut adapted: SourceFile = (**source_file).clone();
                        adapted.name = FileName::Real(adapted_file_name);
                        adapted.name_hash = {
                            let mut hasher: StableHasher = StableHasher::new();
                            adapted.name.hash(&mut hasher);
                            hasher.finish::<u128>()
                        };
                        Lrc::new(adapted)
                    } else {
                        // Nothing to adapt
                        source_file.clone()
                    }
                }
                // expanded code, not from a file
                _ => source_file.clone(),
            };

            // We're serializing this `SourceFile` into our crate metadata,
            // so mark it as coming from this crate.
            // This also ensures that we don't try to deserialize the
            // `CrateNum` for a proc-macro dependency - since proc macro
            // dependencies aren't loaded when we deserialize a proc-macro,
            // trying to remap the `CrateNum` would fail.
            if self.is_proc_macro {
                Lrc::make_mut(&mut source_file).cnum = LOCAL_CRATE;
            }

            let on_disk_index: u32 =
                on_disk_index.try_into().expect("cannot export more than U32_MAX files");
            adapted.set(on_disk_index, self.lazy(source_file));
        }

        adapted.encode(&mut self.opaque)
    }

    fn encode_crate_root(&mut self) -> LazyValue<CrateRoot> {
        let tcx = self.tcx;
        let mut stats: Vec<(&'static str, usize)> = Vec::with_capacity(32);

        macro_rules! stat {
            ($label:literal, $f:expr) => {{
                let orig_pos = self.position();
                let res = $f();
                stats.push(($label, self.position() - orig_pos));
                res
            }};
        }

        // We have already encoded some things. Get their combined size from the current position.
        stats.push(("preamble", self.position()));

        let (crate_deps, dylib_dependency_formats) =
            stat!("dep", || (self.encode_crate_deps(), self.encode_dylib_dependency_formats()));

        let lib_features = stat!("lib-features", || self.encode_lib_features());

        let stability_implications =
            stat!("stability-implications", || self.encode_stability_implications());

        let (lang_items, lang_items_missing) = stat!("lang-items", || {
            (self.encode_lang_items(), self.encode_lang_items_missing())
        });

        let diagnostic_items = stat!("diagnostic-items", || self.encode_diagnostic_items());

        let native_libraries = stat!("native-libs", || self.encode_native_libraries());

        let foreign_modules = stat!("foreign-modules", || self.encode_foreign_modules());

        _ = stat!("def-path-table", || self.encode_def_path_table());

        // Encode the def IDs of traits, for rustdoc and diagnostics.
        let traits = stat!("traits", || self.encode_traits());

        // Encode the def IDs of impls, for coherence checking.
        let impls = stat!("impls", || self.encode_impls());

        let incoherent_impls = stat!("incoherent-impls", || self.encode_incoherent_impls());

        _ = stat!("mir", || self.encode_mir());

        _ = stat!("items", || {
            self.encode_def_ids();
            self.encode_info_for_items();
        });

        let interpret_alloc_index = stat!("interpret-alloc-index", || {
            let mut interpret_alloc_index = Vec::new();
            let mut n = 0;
            trace!("beginning to encode alloc ids");
            loop {
                let new_n = self.interpret_allocs.len();
                // if we have found new ids, serialize those, too
                if n == new_n {
                    // otherwise, abort
                    break;
                }
                trace!("encoding {} further alloc ids", new_n - n);
                for idx in n..new_n {
                    let id = self.interpret_allocs[idx];
                    let pos = self.position() as u32;
                    interpret_alloc_index.push(pos);
                    interpret::specialized_encode_alloc_id(self, tcx, id);
                }
                n = new_n;
            }
            self.lazy_array(interpret_alloc_index)
        });

        // Encode the proc macro data. This affects `tables`, so we need to do this before we
        // encode the tables. This overwrites def_keys, so it must happen after
        // encode_def_path_table.
        let proc_macro_data = stat!("proc-macro-data", || self.encode_proc_macros());

        let tables = stat!("tables", || self.tables.encode(&mut self.opaque));

        let debugger_visualizers =
            stat!("debugger-visualizers", || self.encode_debugger_visualizers());

        // Encode exported symbols info. This is prefetched in `encode_metadata` so we encode
        // this as late as possible to give the prefetching as much time as possible to complete.
        let exported_symbols = stat!("exported-symbols", || {
            self.encode_exported_symbols(&tcx.exported_symbols(LOCAL_CRATE))
        });

        // Encode the hygiene data.
        // IMPORTANT: this *must* be the last thing that we encode (other than `SourceMap`). The
        // process of encoding other items (e.g. `optimized_mir`) may cause us to load data from
        // the incremental cache. If this causes us to deserialize a `Span`, then we may load
        // additional `SyntaxContext`s into the global `HygieneData`. Therefore, we need to encode
        // the hygiene data last to ensure that we encode any `SyntaxContext`s that might be used.
        let (syntax_contexts, expn_data, expn_hashes) = stat!("hygiene", || self.encode_hygiene());

        let def_path_hash_map = stat!("def-path-hash-map", || self.encode_def_path_hash_map());

        // Encode source_map. This needs to be done last, because encoding `Span`s tells us which
        // `SourceFiles` we actually need to encode.
        let source_map = stat!("source-map", || self.encode_source_map());

        let root = stat!("final", || {
            let attrs = tcx.hir().krate_attrs();
            self.lazy(CrateRoot {
                name: tcx.crate_name(LOCAL_CRATE),
                extra_filename: tcx.sess.opts.cg.extra_filename.clone(),
                triple: tcx.sess.opts.target_triple.clone(),
                hash: tcx.crate_hash(LOCAL_CRATE),
                stable_crate_id: tcx.def_path_hash(LOCAL_CRATE.as_def_id()).stable_crate_id(),
                required_panic_strategy: tcx.required_panic_strategy(LOCAL_CRATE),
                panic_in_drop_strategy: tcx.sess.opts.unstable_opts.panic_in_drop,
                edition: tcx.sess.edition(),
                has_global_allocator: tcx.has_global_allocator(LOCAL_CRATE),
                has_panic_handler: tcx.has_panic_handler(LOCAL_CRATE),
                has_default_lib_allocator: tcx
                    .sess
                    .contains_name(&attrs, sym::default_lib_allocator),
                proc_macro_data,
                debugger_visualizers,
                compiler_builtins: tcx.sess.contains_name(&attrs, sym::compiler_builtins),
                needs_allocator: tcx.sess.contains_name(&attrs, sym::needs_allocator),
                needs_panic_runtime: tcx.sess.contains_name(&attrs, sym::needs_panic_runtime),
                no_builtins: tcx.sess.contains_name(&attrs, sym::no_builtins),
                panic_runtime: tcx.sess.contains_name(&attrs, sym::panic_runtime),
                profiler_runtime: tcx.sess.contains_name(&attrs, sym::profiler_runtime),
                symbol_mangling_version: tcx.sess.opts.get_symbol_mangling_version(),

                crate_deps,
                dylib_dependency_formats,
                lib_features,
                stability_implications,
                lang_items,
                diagnostic_items,
                lang_items_missing,
                native_libraries,
                foreign_modules,
                source_map,
                traits,
                impls,
                incoherent_impls,
                exported_symbols,
                interpret_alloc_index,
                tables,
                syntax_contexts,
                expn_data,
                expn_hashes,
                def_path_hash_map,
            })
        });

        let total_bytes = self.position();

        let computed_total_bytes: usize = stats.iter().map(|(_, size)| size).sum();
        assert_eq!(total_bytes, computed_total_bytes);

        if tcx.sess.meta_stats() {
            self.opaque.flush();

            // Rewind and re-read all the metadata to count the zero bytes we wrote.
            let pos_before_rewind = self.opaque.file().stream_position().unwrap();
            let mut zero_bytes = 0;
            self.opaque.file().rewind().unwrap();
            let file = std::io::BufReader::new(self.opaque.file());
            for e in file.bytes() {
                if e.unwrap() == 0 {
                    zero_bytes += 1;
                }
            }
            assert_eq!(self.opaque.file().stream_position().unwrap(), pos_before_rewind);

            stats.sort_by_key(|&(_, usize)| usize);

            let prefix = "meta-stats";
            let perc = |bytes| (bytes * 100) as f64 / total_bytes as f64;

            eprintln!("{} METADATA STATS", prefix);
            eprintln!("{} {:<23}{:>10}", prefix, "Section", "Size");
            eprintln!(
                "{} ----------------------------------------------------------------",
                prefix
            );
            for (label, size) in stats {
                eprintln!(
                    "{} {:<23}{:>10} ({:4.1}%)",
                    prefix,
                    label,
                    to_readable_str(size),
                    perc(size)
                );
            }
            eprintln!(
                "{} ----------------------------------------------------------------",
                prefix
            );
            eprintln!(
                "{} {:<23}{:>10} (of which {:.1}% are zero bytes)",
                prefix,
                "Total",
                to_readable_str(total_bytes),
                perc(zero_bytes)
            );
            eprintln!("{}", prefix);
        }

        root
    }
}

fn should_encode_visibility(def_kind: DefKind) -> bool {
    match def_kind {
        DefKind::Mod
        | DefKind::Struct
        | DefKind::Union
        | DefKind::Enum
        | DefKind::Variant
        | DefKind::Trait
        | DefKind::TyAlias
        | DefKind::ForeignTy
        | DefKind::TraitAlias
        | DefKind::AssocTy
        | DefKind::Fn
        | DefKind::Const
        | DefKind::Static(..)
        | DefKind::Ctor(..)
        | DefKind::AssocFn
        | DefKind::AssocConst
        | DefKind::Macro(..)
        | DefKind::Use
        | DefKind::ForeignMod
        | DefKind::OpaqueTy
        | DefKind::ImplTraitPlaceholder
        | DefKind::Impl
        | DefKind::Field => true,
        DefKind::TyParam
        | DefKind::ConstParam
        | DefKind::LifetimeParam
        | DefKind::AnonConst
        | DefKind::InlineConst
        | DefKind::GlobalAsm
        | DefKind::Closure
        | DefKind::Generator
        | DefKind::ExternCrate => false,
    }
}

fn should_encode_stability(def_kind: DefKind) -> bool {
    match def_kind {
        DefKind::Mod
        | DefKind::Ctor(..)
        | DefKind::Variant
        | DefKind::Field
        | DefKind::Struct
        | DefKind::AssocTy
        | DefKind::AssocFn
        | DefKind::AssocConst
        | DefKind::TyParam
        | DefKind::ConstParam
        | DefKind::Static(..)
        | DefKind::Const
        | DefKind::Fn
        | DefKind::ForeignMod
        | DefKind::TyAlias
        | DefKind::OpaqueTy
        | DefKind::ImplTraitPlaceholder
        | DefKind::Enum
        | DefKind::Union
        | DefKind::Impl
        | DefKind::Trait
        | DefKind::TraitAlias
        | DefKind::Macro(..)
        | DefKind::ForeignTy => true,
        DefKind::Use
        | DefKind::LifetimeParam
        | DefKind::AnonConst
        | DefKind::InlineConst
        | DefKind::GlobalAsm
        | DefKind::Closure
        | DefKind::Generator
        | DefKind::ExternCrate => false,
    }
}

/// Whether we should encode MIR.
///
/// Computing, optimizing and encoding the MIR is a relatively expensive operation.
/// We want to avoid this work when not required. Therefore:
/// - we only compute `mir_for_ctfe` on items with const-eval semantics;
/// - we skip `optimized_mir` for check runs.
///
/// Return a pair, resp. for CTFE and for LLVM.
fn should_encode_mir(tcx: TyCtxt<'_>, def_id: LocalDefId) -> (bool, bool) {
    match tcx.def_kind(def_id) {
        // Constructors
        DefKind::Ctor(_, _) => {
            let mir_opt_base = tcx.sess.opts.output_types.should_codegen()
                || tcx.sess.opts.unstable_opts.always_encode_mir;
            (true, mir_opt_base)
        }
        // Constants
        DefKind::AnonConst
        | DefKind::InlineConst
        | DefKind::AssocConst
        | DefKind::Static(..)
        | DefKind::Const => (true, false),
        // Full-fledged functions
        DefKind::AssocFn | DefKind::Fn => {
            let generics = tcx.generics_of(def_id);
            let needs_inline = (generics.requires_monomorphization(tcx)
                || tcx.codegen_fn_attrs(def_id).requests_inline())
                && tcx.sess.opts.output_types.should_codegen();
            // The function has a `const` modifier or is in a `#[const_trait]`.
            let is_const_fn = tcx.is_const_fn_raw(def_id.to_def_id())
                || tcx.is_const_default_method(def_id.to_def_id());
            let always_encode_mir = tcx.sess.opts.unstable_opts.always_encode_mir;
            (is_const_fn, needs_inline || always_encode_mir)
        }
        // Closures can't be const fn.
        DefKind::Closure => {
            let generics = tcx.generics_of(def_id);
            let needs_inline = (generics.requires_monomorphization(tcx)
                || tcx.codegen_fn_attrs(def_id).requests_inline())
                && tcx.sess.opts.output_types.should_codegen();
            let always_encode_mir = tcx.sess.opts.unstable_opts.always_encode_mir;
            (false, needs_inline || always_encode_mir)
        }
        // Generators require optimized MIR to compute layout.
        DefKind::Generator => (false, true),
        // The others don't have MIR.
        _ => (false, false),
    }
}

fn should_encode_variances(def_kind: DefKind) -> bool {
    match def_kind {
        DefKind::Struct
        | DefKind::Union
        | DefKind::Enum
        | DefKind::Variant
        | DefKind::Fn
        | DefKind::Ctor(..)
        | DefKind::AssocFn => true,
        DefKind::Mod
        | DefKind::Field
        | DefKind::AssocTy
        | DefKind::AssocConst
        | DefKind::TyParam
        | DefKind::ConstParam
        | DefKind::Static(..)
        | DefKind::Const
        | DefKind::ForeignMod
        | DefKind::TyAlias
        | DefKind::OpaqueTy
        | DefKind::ImplTraitPlaceholder
        | DefKind::Impl
        | DefKind::Trait
        | DefKind::TraitAlias
        | DefKind::Macro(..)
        | DefKind::ForeignTy
        | DefKind::Use
        | DefKind::LifetimeParam
        | DefKind::AnonConst
        | DefKind::InlineConst
        | DefKind::GlobalAsm
        | DefKind::Closure
        | DefKind::Generator
        | DefKind::ExternCrate => false,
    }
}

fn should_encode_generics(def_kind: DefKind) -> bool {
    match def_kind {
        DefKind::Struct
        | DefKind::Union
        | DefKind::Enum
        | DefKind::Variant
        | DefKind::Trait
        | DefKind::TyAlias
        | DefKind::ForeignTy
        | DefKind::TraitAlias
        | DefKind::AssocTy
        | DefKind::Fn
        | DefKind::Const
        | DefKind::Static(..)
        | DefKind::Ctor(..)
        | DefKind::AssocFn
        | DefKind::AssocConst
        | DefKind::AnonConst
        | DefKind::InlineConst
        | DefKind::OpaqueTy
        | DefKind::ImplTraitPlaceholder
        | DefKind::Impl
        | DefKind::Field
        | DefKind::TyParam
        | DefKind::Closure
        | DefKind::Generator => true,
        DefKind::Mod
        | DefKind::ForeignMod
        | DefKind::ConstParam
        | DefKind::Macro(..)
        | DefKind::Use
        | DefKind::LifetimeParam
        | DefKind::GlobalAsm
        | DefKind::ExternCrate => false,
    }
}

fn should_encode_type(tcx: TyCtxt<'_>, def_id: LocalDefId, def_kind: DefKind) -> bool {
    match def_kind {
        DefKind::Struct
        | DefKind::Union
        | DefKind::Enum
        | DefKind::Variant
        | DefKind::Ctor(..)
        | DefKind::Field
        | DefKind::Fn
        | DefKind::Const
        | DefKind::Static(..)
        | DefKind::TyAlias
        | DefKind::OpaqueTy
        | DefKind::ForeignTy
        | DefKind::Impl
        | DefKind::AssocFn
        | DefKind::AssocConst
        | DefKind::Closure
        | DefKind::Generator
        | DefKind::ConstParam
        | DefKind::AnonConst
        | DefKind::InlineConst => true,

        DefKind::ImplTraitPlaceholder => {
            let parent_def_id = tcx.impl_trait_in_trait_parent(def_id.to_def_id());
            let assoc_item = tcx.associated_item(parent_def_id);
            match assoc_item.container {
                // Always encode an RPIT in an impl fn, since it always has a body
                ty::AssocItemContainer::ImplContainer => true,
                ty::AssocItemContainer::TraitContainer => {
                    // Encode an RPIT for a trait only if the trait has a default body
                    assoc_item.defaultness(tcx).has_value()
                }
            }
        }

        DefKind::AssocTy => {
            let assoc_item = tcx.associated_item(def_id);
            match assoc_item.container {
                ty::AssocItemContainer::ImplContainer => true,
                ty::AssocItemContainer::TraitContainer => assoc_item.defaultness(tcx).has_value(),
            }
        }
        DefKind::TyParam => {
            let hir::Node::GenericParam(param) = tcx.hir().get_by_def_id(def_id) else { bug!() };
            let hir::GenericParamKind::Type { default, .. } = param.kind else { bug!() };
            default.is_some()
        }

        DefKind::Trait
        | DefKind::TraitAlias
        | DefKind::Mod
        | DefKind::ForeignMod
        | DefKind::Macro(..)
        | DefKind::Use
        | DefKind::LifetimeParam
        | DefKind::GlobalAsm
        | DefKind::ExternCrate => false,
    }
}

fn should_encode_const(def_kind: DefKind) -> bool {
    match def_kind {
        DefKind::Const | DefKind::AssocConst | DefKind::AnonConst => true,

        DefKind::Struct
        | DefKind::Union
        | DefKind::Enum
        | DefKind::Variant
        | DefKind::Ctor(..)
        | DefKind::Field
        | DefKind::Fn
        | DefKind::Static(..)
        | DefKind::TyAlias
        | DefKind::OpaqueTy
        | DefKind::ImplTraitPlaceholder
        | DefKind::ForeignTy
        | DefKind::Impl
        | DefKind::AssocFn
        | DefKind::Closure
        | DefKind::Generator
        | DefKind::ConstParam
        | DefKind::InlineConst
        | DefKind::AssocTy
        | DefKind::TyParam
        | DefKind::Trait
        | DefKind::TraitAlias
        | DefKind::Mod
        | DefKind::ForeignMod
        | DefKind::Macro(..)
        | DefKind::Use
        | DefKind::LifetimeParam
        | DefKind::GlobalAsm
        | DefKind::ExternCrate => false,
    }
}

<<<<<<< HEAD
=======
fn should_encode_constness(def_kind: DefKind) -> bool {
    match def_kind {
        DefKind::Struct
        | DefKind::Union
        | DefKind::Enum
        | DefKind::Trait
        | DefKind::AssocTy
        | DefKind::Fn
        | DefKind::Const
        | DefKind::Static(..)
        | DefKind::Ctor(..)
        | DefKind::AssocFn
        | DefKind::AssocConst
        | DefKind::AnonConst
        | DefKind::InlineConst
        | DefKind::OpaqueTy
        | DefKind::ImplTraitPlaceholder
        | DefKind::Impl
        | DefKind::Closure
        | DefKind::Generator
        | DefKind::TyAlias => true,
        DefKind::Variant
        | DefKind::TraitAlias
        | DefKind::ForeignTy
        | DefKind::Field
        | DefKind::TyParam
        | DefKind::Mod
        | DefKind::ForeignMod
        | DefKind::ConstParam
        | DefKind::Macro(..)
        | DefKind::Use
        | DefKind::LifetimeParam
        | DefKind::GlobalAsm
        | DefKind::ExternCrate => false,
    }
}

fn should_encode_trait_impl_trait_tys<'tcx>(tcx: TyCtxt<'tcx>, def_id: DefId) -> bool {
    if tcx.def_kind(def_id) != DefKind::AssocFn {
        return false;
    }

    let Some(item) = tcx.opt_associated_item(def_id) else { return false; };
    if item.container != ty::AssocItemContainer::ImplContainer {
        return false;
    }

    let Some(trait_item_def_id) = item.trait_item_def_id else { return false; };

    // FIXME(RPITIT): This does a somewhat manual walk through the signature
    // of the trait fn to look for any RPITITs, but that's kinda doing a lot
    // of work. We can probably remove this when we refactor RPITITs to be
    // associated types.
    tcx.fn_sig(trait_item_def_id).skip_binder().output().walk().any(|arg| {
        if let ty::GenericArgKind::Type(ty) = arg.unpack()
            && let ty::Projection(data) = ty.kind()
            && tcx.def_kind(data.item_def_id) == DefKind::ImplTraitPlaceholder
        {
            true
        } else {
            false
        }
    })
}

>>>>>>> b1ab3b73
impl<'a, 'tcx> EncodeContext<'a, 'tcx> {
    fn encode_attrs(&mut self, def_id: LocalDefId) {
        let mut attrs = self
            .tcx
            .hir()
            .attrs(self.tcx.hir().local_def_id_to_hir_id(def_id))
            .iter()
            .filter(|attr| !rustc_feature::is_builtin_only_local(attr.name_or_empty()));

        record_array!(self.tables.attributes[def_id.to_def_id()] <- attrs.clone());
        if attrs.any(|attr| attr.may_have_doc_links()) {
            self.tables.may_have_doc_links.set(def_id.local_def_index, ());
        }
    }

    fn encode_def_ids(&mut self) {
        if self.is_proc_macro {
            return;
        }
        let tcx = self.tcx;
        for local_id in tcx.iter_local_def_id() {
            let def_id = local_id.to_def_id();
            let def_kind = tcx.opt_def_kind(local_id);
            let Some(def_kind) = def_kind else { continue };
            self.tables.opt_def_kind.set(def_id.index, def_kind);
            let def_span = tcx.def_span(local_id);
            record!(self.tables.def_span[def_id] <- def_span);
            self.encode_attrs(local_id);
            record!(self.tables.expn_that_defined[def_id] <- self.tcx.expn_that_defined(def_id));
            if let Some(ident_span) = tcx.def_ident_span(def_id) {
                record!(self.tables.def_ident_span[def_id] <- ident_span);
            }
            if def_kind.has_codegen_attrs() {
                record!(self.tables.codegen_fn_attrs[def_id] <- self.tcx.codegen_fn_attrs(def_id));
            }
            if should_encode_visibility(def_kind) {
                let vis =
                    self.tcx.local_visibility(local_id).map_id(|def_id| def_id.local_def_index);
                record!(self.tables.visibility[def_id] <- vis);
            }
            if should_encode_stability(def_kind) {
                self.encode_stability(def_id);
                self.encode_const_stability(def_id);
                self.encode_default_body_stability(def_id);
                self.encode_deprecation(def_id);
            }
            if should_encode_variances(def_kind) {
                let v = self.tcx.variances_of(def_id);
                record_array!(self.tables.variances_of[def_id] <- v);
            }
            if should_encode_generics(def_kind) {
                let g = tcx.generics_of(def_id);
                record!(self.tables.generics_of[def_id] <- g);
                record!(self.tables.explicit_predicates_of[def_id] <- self.tcx.explicit_predicates_of(def_id));
                let inferred_outlives = self.tcx.inferred_outlives_of(def_id);
                if !inferred_outlives.is_empty() {
                    record_array!(self.tables.inferred_outlives_of[def_id] <- inferred_outlives);
                }
            }
            if should_encode_type(tcx, local_id, def_kind) {
                record!(self.tables.type_of[def_id] <- self.tcx.type_of(def_id));
            }
            if let DefKind::TyParam = def_kind {
                let default = self.tcx.object_lifetime_default(def_id);
                record!(self.tables.object_lifetime_default[def_id] <- default);
            }
            if let DefKind::Trait | DefKind::TraitAlias = def_kind {
                record!(self.tables.super_predicates_of[def_id] <- self.tcx.super_predicates_of(def_id));
            }
<<<<<<< HEAD
=======
            if let DefKind::Enum | DefKind::Struct | DefKind::Union = def_kind {
                let params_in_repr = self.tcx.params_in_repr(def_id);
                record!(self.tables.params_in_repr[def_id] <- params_in_repr);
            }
            if should_encode_trait_impl_trait_tys(tcx, def_id)
                && let Ok(table) = self.tcx.collect_trait_impl_trait_tys(def_id)
            {
                record!(self.tables.trait_impl_trait_tys[def_id] <- table);
            }
            if should_encode_constness(def_kind) {
                self.tables.constness.set(def_id.index, tcx.constness(def_id));
            }
>>>>>>> b1ab3b73
        }
        let inherent_impls = tcx.crate_inherent_impls(());
        for (def_id, implementations) in inherent_impls.inherent_impls.iter() {
            if implementations.is_empty() {
                continue;
            }
            record_array!(self.tables.inherent_impls[def_id.to_def_id()] <- implementations.iter().map(|&def_id| {
                assert!(def_id.is_local());
                def_id.index
            }));
        }
    }

    fn encode_enum_variant_info(&mut self, def: ty::AdtDef<'tcx>, index: VariantIdx) {
        let tcx = self.tcx;
        let variant = &def.variant(index);
        let def_id = variant.def_id;
        debug!("EncodeContext::encode_enum_variant_info({:?})", def_id);

        let data = VariantData {
            ctor_kind: variant.ctor_kind,
            discr: variant.discr,
            ctor: variant.ctor_def_id.map(|did| did.index),
            is_non_exhaustive: variant.is_field_list_non_exhaustive(),
        };

        record!(self.tables.variant_data[def_id] <- data);
        record_array!(self.tables.children[def_id] <- variant.fields.iter().map(|f| {
            assert!(f.did.is_local());
            f.did.index
        }));
        if variant.ctor_kind == CtorKind::Fn {
            // FIXME(eddyb) encode signature only in `encode_enum_variant_ctor`.
            if let Some(ctor_def_id) = variant.ctor_def_id {
                record!(self.tables.fn_sig[def_id] <- tcx.fn_sig(ctor_def_id));
            }
        }
    }

    fn encode_enum_variant_ctor(&mut self, def: ty::AdtDef<'tcx>, index: VariantIdx) {
        let tcx = self.tcx;
        let variant = &def.variant(index);
        let def_id = variant.ctor_def_id.unwrap();
        debug!("EncodeContext::encode_enum_variant_ctor({:?})", def_id);

        // FIXME(eddyb) encode only the `CtorKind` for constructors.
        let data = VariantData {
            ctor_kind: variant.ctor_kind,
            discr: variant.discr,
            ctor: Some(def_id.index),
            is_non_exhaustive: variant.is_field_list_non_exhaustive(),
        };

        record!(self.tables.variant_data[def_id] <- data);
        if variant.ctor_kind == CtorKind::Fn {
            record!(self.tables.fn_sig[def_id] <- tcx.fn_sig(def_id));
        }
    }

    fn encode_info_for_mod(&mut self, local_def_id: LocalDefId, md: &hir::Mod<'_>) {
        let tcx = self.tcx;
        let def_id = local_def_id.to_def_id();
        debug!("EncodeContext::encode_info_for_mod({:?})", def_id);

        // If we are encoding a proc-macro crates, `encode_info_for_mod` will
        // only ever get called for the crate root. We still want to encode
        // the crate root for consistency with other crates (some of the resolver
        // code uses it). However, we skip encoding anything relating to child
        // items - we encode information about proc-macros later on.
        let reexports = if !self.is_proc_macro {
            tcx.module_reexports(local_def_id).unwrap_or(&[])
        } else {
            &[]
        };

        record_array!(self.tables.module_reexports[def_id] <- reexports);
        if self.is_proc_macro {
            // Encode this here because we don't do it in encode_def_ids.
            record!(self.tables.expn_that_defined[def_id] <- tcx.expn_that_defined(local_def_id));
        } else {
            record_array!(self.tables.children[def_id] <- iter::from_generator(|| {
                for item_id in md.item_ids {
                    match tcx.hir().item(*item_id).kind {
                        // Foreign items are planted into their parent modules
                        // from name resolution point of view.
                        hir::ItemKind::ForeignMod { items, .. } => {
                            for foreign_item in items {
                                yield foreign_item.id.def_id.local_def_index;
                            }
                        }
                        // Only encode named non-reexport children, reexports are encoded
                        // separately and unnamed items are not used by name resolution.
                        hir::ItemKind::ExternCrate(..) => continue,
                        _ if tcx.def_key(item_id.def_id.to_def_id()).get_opt_name().is_some() => {
                            yield item_id.def_id.local_def_index;
                        }
                        _ => continue,
                    }
                }
            }));
        }
    }

    fn encode_struct_ctor(&mut self, adt_def: ty::AdtDef<'tcx>, def_id: DefId) {
        debug!("EncodeContext::encode_struct_ctor({:?})", def_id);
        let tcx = self.tcx;
        let variant = adt_def.non_enum_variant();

        let data = VariantData {
            ctor_kind: variant.ctor_kind,
            discr: variant.discr,
            ctor: Some(def_id.index),
            is_non_exhaustive: variant.is_field_list_non_exhaustive(),
        };

        record!(self.tables.repr_options[def_id] <- adt_def.repr());
        record!(self.tables.variant_data[def_id] <- data);
        if variant.ctor_kind == CtorKind::Fn {
            record!(self.tables.fn_sig[def_id] <- tcx.fn_sig(def_id));
        }
    }

    fn encode_explicit_item_bounds(&mut self, def_id: DefId) {
        debug!("EncodeContext::encode_explicit_item_bounds({:?})", def_id);
        let bounds = self.tcx.explicit_item_bounds(def_id);
        if !bounds.is_empty() {
            record_array!(self.tables.explicit_item_bounds[def_id] <- bounds);
        }
    }

    fn encode_info_for_trait_item(&mut self, def_id: DefId) {
        debug!("EncodeContext::encode_info_for_trait_item({:?})", def_id);
        let tcx = self.tcx;

        let ast_item = tcx.hir().expect_trait_item(def_id.expect_local());
        self.tables.impl_defaultness.set(def_id.index, ast_item.defaultness);
        let trait_item = tcx.associated_item(def_id);
        self.tables.assoc_container.set(def_id.index, trait_item.container);

        match trait_item.kind {
            ty::AssocKind::Const => {}
            ty::AssocKind::Fn => {
                let hir::TraitItemKind::Fn(m_sig, m) = &ast_item.kind else { bug!() };
                match *m {
                    hir::TraitFn::Required(ref names) => {
                        record_array!(self.tables.fn_arg_names[def_id] <- *names)
                    }
                    hir::TraitFn::Provided(body) => {
                        record_array!(self.tables.fn_arg_names[def_id] <- self.tcx.hir().body_param_names(body))
                    }
                };
                self.tables.asyncness.set(def_id.index, m_sig.header.asyncness);
            }
            ty::AssocKind::Type => {
                self.encode_explicit_item_bounds(def_id);
            }
        }
        if trait_item.kind == ty::AssocKind::Fn {
            record!(self.tables.fn_sig[def_id] <- tcx.fn_sig(def_id));
        }
    }

    fn encode_info_for_impl_item(&mut self, def_id: DefId) {
        debug!("EncodeContext::encode_info_for_impl_item({:?})", def_id);
        let tcx = self.tcx;

        let ast_item = self.tcx.hir().expect_impl_item(def_id.expect_local());
        self.tables.impl_defaultness.set(def_id.index, ast_item.defaultness);
        let impl_item = self.tcx.associated_item(def_id);
        self.tables.assoc_container.set(def_id.index, impl_item.container);

        match impl_item.kind {
            ty::AssocKind::Fn => {
                let hir::ImplItemKind::Fn(ref sig, body) = ast_item.kind else { bug!() };
                self.tables.asyncness.set(def_id.index, sig.header.asyncness);
                record_array!(self.tables.fn_arg_names[def_id] <- self.tcx.hir().body_param_names(body));
            }
            ty::AssocKind::Const | ty::AssocKind::Type => {}
        }
        if let Some(trait_item_def_id) = impl_item.trait_item_def_id {
            self.tables.trait_item_def_id.set(def_id.index, trait_item_def_id.into());
        }
        if impl_item.kind == ty::AssocKind::Fn {
            record!(self.tables.fn_sig[def_id] <- tcx.fn_sig(def_id));
            if tcx.is_intrinsic(def_id) {
                self.tables.is_intrinsic.set(def_id.index, ());
            }
        }
    }

    fn encode_mir(&mut self) {
        if self.is_proc_macro {
            return;
        }

        let tcx = self.tcx;

        let keys_and_jobs = tcx.mir_keys(()).iter().filter_map(|&def_id| {
            let (encode_const, encode_opt) = should_encode_mir(tcx, def_id);
            if encode_const || encode_opt { Some((def_id, encode_const, encode_opt)) } else { None }
        });
        for (def_id, encode_const, encode_opt) in keys_and_jobs {
            debug_assert!(encode_const || encode_opt);

            debug!("EntryBuilder::encode_mir({:?})", def_id);
            if encode_opt {
                record!(self.tables.optimized_mir[def_id.to_def_id()] <- tcx.optimized_mir(def_id));
            }
            if encode_const {
                record!(self.tables.mir_for_ctfe[def_id.to_def_id()] <- tcx.mir_for_ctfe(def_id));

                // FIXME(generic_const_exprs): this feels wrong to have in `encode_mir`
                let abstract_const = tcx.thir_abstract_const(def_id);
                if let Ok(Some(abstract_const)) = abstract_const {
                    record!(self.tables.thir_abstract_const[def_id.to_def_id()] <- abstract_const);
                }

                if should_encode_const(tcx.def_kind(def_id)) {
                    let qualifs = tcx.mir_const_qualif(def_id);
                    record!(self.tables.mir_const_qualif[def_id.to_def_id()] <- qualifs);
                    let body_id = tcx.hir().maybe_body_owned_by(def_id);
                    if let Some(body_id) = body_id {
                        let const_data = self.encode_rendered_const_for_body(body_id);
                        record!(self.tables.rendered_const[def_id.to_def_id()] <- const_data);
                    }
                }
            }
            record!(self.tables.promoted_mir[def_id.to_def_id()] <- tcx.promoted_mir(def_id));

            let instance =
                ty::InstanceDef::Item(ty::WithOptConstParam::unknown(def_id.to_def_id()));
            let unused = tcx.unused_generic_params(instance);
            if !unused.is_empty() {
                record!(self.tables.unused_generic_params[def_id.to_def_id()] <- unused);
            }
        }
    }

    fn encode_stability(&mut self, def_id: DefId) {
        debug!("EncodeContext::encode_stability({:?})", def_id);

        // The query lookup can take a measurable amount of time in crates with many items. Check if
        // the stability attributes are even enabled before using their queries.
        if self.feat.staged_api || self.tcx.sess.opts.unstable_opts.force_unstable_if_unmarked {
            if let Some(stab) = self.tcx.lookup_stability(def_id) {
                record!(self.tables.lookup_stability[def_id] <- stab)
            }
        }
    }

    fn encode_const_stability(&mut self, def_id: DefId) {
        debug!("EncodeContext::encode_const_stability({:?})", def_id);

        // The query lookup can take a measurable amount of time in crates with many items. Check if
        // the stability attributes are even enabled before using their queries.
        if self.feat.staged_api || self.tcx.sess.opts.unstable_opts.force_unstable_if_unmarked {
            if let Some(stab) = self.tcx.lookup_const_stability(def_id) {
                record!(self.tables.lookup_const_stability[def_id] <- stab)
            }
        }
    }

    fn encode_default_body_stability(&mut self, def_id: DefId) {
        debug!("EncodeContext::encode_default_body_stability({:?})", def_id);

        // The query lookup can take a measurable amount of time in crates with many items. Check if
        // the stability attributes are even enabled before using their queries.
        if self.feat.staged_api || self.tcx.sess.opts.unstable_opts.force_unstable_if_unmarked {
            if let Some(stab) = self.tcx.lookup_default_body_stability(def_id) {
                record!(self.tables.lookup_default_body_stability[def_id] <- stab)
            }
        }
    }

    fn encode_deprecation(&mut self, def_id: DefId) {
        debug!("EncodeContext::encode_deprecation({:?})", def_id);
        if let Some(depr) = self.tcx.lookup_deprecation(def_id) {
            record!(self.tables.lookup_deprecation_entry[def_id] <- depr);
        }
    }

    fn encode_rendered_const_for_body(&mut self, body_id: hir::BodyId) -> String {
        let hir = self.tcx.hir();
        let body = hir.body(body_id);
        rustc_hir_pretty::to_string(&(&hir as &dyn intravisit::Map<'_>), |s| {
            s.print_expr(&body.value)
        })
    }

    fn encode_info_for_item(&mut self, def_id: DefId, item: &'tcx hir::Item<'tcx>) {
        let tcx = self.tcx;

        debug!("EncodeContext::encode_info_for_item({:?})", def_id);

        match item.kind {
            hir::ItemKind::Fn(ref sig, .., body) => {
                self.tables.asyncness.set(def_id.index, sig.header.asyncness);
                record_array!(self.tables.fn_arg_names[def_id] <- self.tcx.hir().body_param_names(body));
            }
            hir::ItemKind::Macro(ref macro_def, _) => {
                if macro_def.macro_rules {
                    self.tables.macro_rules.set(def_id.index, ());
                }
                record!(self.tables.macro_definition[def_id] <- &*macro_def.body);
            }
            hir::ItemKind::Mod(ref m) => {
                return self.encode_info_for_mod(item.def_id, m);
            }
            hir::ItemKind::OpaqueTy(..) => {
                self.encode_explicit_item_bounds(def_id);
            }
            hir::ItemKind::Enum(..) => {
                let adt_def = self.tcx.adt_def(def_id);
                record!(self.tables.repr_options[def_id] <- adt_def.repr());
            }
            hir::ItemKind::Struct(ref struct_def, _) => {
                let adt_def = self.tcx.adt_def(def_id);
                record!(self.tables.repr_options[def_id] <- adt_def.repr());

                // Encode def_ids for each field and method
                // for methods, write all the stuff get_trait_method
                // needs to know
                let ctor = struct_def
                    .ctor_hir_id()
                    .map(|ctor_hir_id| self.tcx.hir().local_def_id(ctor_hir_id).local_def_index);

                let variant = adt_def.non_enum_variant();
                record!(self.tables.variant_data[def_id] <- VariantData {
                    ctor_kind: variant.ctor_kind,
                    discr: variant.discr,
                    ctor,
                    is_non_exhaustive: variant.is_field_list_non_exhaustive(),
                });
            }
            hir::ItemKind::Union(..) => {
                let adt_def = self.tcx.adt_def(def_id);
                record!(self.tables.repr_options[def_id] <- adt_def.repr());

                let variant = adt_def.non_enum_variant();
                record!(self.tables.variant_data[def_id] <- VariantData {
                    ctor_kind: variant.ctor_kind,
                    discr: variant.discr,
                    ctor: None,
                    is_non_exhaustive: variant.is_field_list_non_exhaustive(),
                });
            }
            hir::ItemKind::Impl(hir::Impl { defaultness, .. }) => {
                self.tables.impl_defaultness.set(def_id.index, *defaultness);

                let trait_ref = self.tcx.impl_trait_ref(def_id);
                if let Some(trait_ref) = trait_ref {
                    let trait_def = self.tcx.trait_def(trait_ref.def_id);
                    if let Some(mut an) = trait_def.ancestors(self.tcx, def_id).ok() {
                        if let Some(specialization_graph::Node::Impl(parent)) = an.nth(1) {
                            self.tables.impl_parent.set(def_id.index, parent.into());
                        }
                    }

                    // if this is an impl of `CoerceUnsized`, create its
                    // "unsized info", else just store None
                    if Some(trait_ref.def_id) == self.tcx.lang_items().coerce_unsized_trait() {
                        let coerce_unsized_info =
                            self.tcx.at(item.span).coerce_unsized_info(def_id);
                        record!(self.tables.coerce_unsized_info[def_id] <- coerce_unsized_info);
                    }
                }

                let polarity = self.tcx.impl_polarity(def_id);
                self.tables.impl_polarity.set(def_id.index, polarity);
            }
            hir::ItemKind::Trait(..) => {
                let trait_def = self.tcx.trait_def(def_id);
                record!(self.tables.trait_def[def_id] <- trait_def);
            }
            hir::ItemKind::TraitAlias(..) => {
                let trait_def = self.tcx.trait_def(def_id);
                record!(self.tables.trait_def[def_id] <- trait_def);
            }
            hir::ItemKind::ExternCrate(_) | hir::ItemKind::Use(..) => {
                bug!("cannot encode info for item {:?}", item)
            }
            hir::ItemKind::Static(..)
            | hir::ItemKind::Const(..)
            | hir::ItemKind::ForeignMod { .. }
            | hir::ItemKind::GlobalAsm(..)
            | hir::ItemKind::TyAlias(..) => {}
        };
        // FIXME(eddyb) there should be a nicer way to do this.
        match item.kind {
            hir::ItemKind::Enum(..) => record_array!(self.tables.children[def_id] <-
                self.tcx.adt_def(def_id).variants().iter().map(|v| {
                    assert!(v.def_id.is_local());
                    v.def_id.index
                })
            ),
            hir::ItemKind::Struct(..) | hir::ItemKind::Union(..) => {
                record_array!(self.tables.children[def_id] <-
                    self.tcx.adt_def(def_id).non_enum_variant().fields.iter().map(|f| {
                        assert!(f.did.is_local());
                        f.did.index
                    })
                )
            }
            hir::ItemKind::Impl { .. } | hir::ItemKind::Trait(..) => {
                let associated_item_def_ids = self.tcx.associated_item_def_ids(def_id);
                record_array!(self.tables.children[def_id] <-
                    associated_item_def_ids.iter().map(|&def_id| {
                        assert!(def_id.is_local());
                        def_id.index
                    })
                );
            }
            _ => {}
        }
        if let hir::ItemKind::Fn(..) = item.kind {
            record!(self.tables.fn_sig[def_id] <- tcx.fn_sig(def_id));
            if tcx.is_intrinsic(def_id) {
                self.tables.is_intrinsic.set(def_id.index, ());
            }
        }
        if let hir::ItemKind::Impl { .. } = item.kind {
            if let Some(trait_ref) = self.tcx.impl_trait_ref(def_id) {
                record!(self.tables.impl_trait_ref[def_id] <- trait_ref);
            }
        }
        // In some cases, along with the item itself, we also
        // encode some sub-items. Usually we want some info from the item
        // so it's easier to do that here then to wait until we would encounter
        // normally in the visitor walk.
        match item.kind {
            hir::ItemKind::Enum(..) => {
                let def = self.tcx.adt_def(item.def_id.to_def_id());
                for (i, variant) in def.variants().iter_enumerated() {
                    self.encode_enum_variant_info(def, i);

                    if let Some(_ctor_def_id) = variant.ctor_def_id {
                        self.encode_enum_variant_ctor(def, i);
                    }
                }
            }
            hir::ItemKind::Struct(ref struct_def, _) => {
                let def = self.tcx.adt_def(item.def_id.to_def_id());
                // If the struct has a constructor, encode it.
                if let Some(ctor_hir_id) = struct_def.ctor_hir_id() {
                    let ctor_def_id = self.tcx.hir().local_def_id(ctor_hir_id);
                    self.encode_struct_ctor(def, ctor_def_id.to_def_id());
                }
            }
            hir::ItemKind::Impl { .. } => {
                for &trait_item_def_id in
                    self.tcx.associated_item_def_ids(item.def_id.to_def_id()).iter()
                {
                    self.encode_info_for_impl_item(trait_item_def_id);
                }
            }
            hir::ItemKind::Trait(..) => {
                for &item_def_id in self.tcx.associated_item_def_ids(item.def_id.to_def_id()).iter()
                {
                    self.encode_info_for_trait_item(item_def_id);
                }
            }
            _ => {}
        }
    }

    fn encode_info_for_closure(&mut self, hir_id: hir::HirId) {
        let def_id = self.tcx.hir().local_def_id(hir_id);
        debug!("EncodeContext::encode_info_for_closure({:?})", def_id);
        // NOTE(eddyb) `tcx.type_of(def_id)` isn't used because it's fully generic,
        // including on the signature, which is inferred in `typeck.
        let typeck_result: &'tcx ty::TypeckResults<'tcx> = self.tcx.typeck(def_id);
        let ty = typeck_result.node_type(hir_id);
        match ty.kind() {
            ty::Generator(..) => {
                let data = self.tcx.generator_kind(def_id).unwrap();
                let generator_diagnostic_data = typeck_result.get_generator_diagnostic_data();
                record!(self.tables.generator_kind[def_id.to_def_id()] <- data);
                record!(self.tables.generator_diagnostic_data[def_id.to_def_id()]  <- generator_diagnostic_data);
            }

            ty::Closure(_, substs) => {
                record!(self.tables.fn_sig[def_id.to_def_id()] <- substs.as_closure().sig());
            }

            _ => bug!("closure that is neither generator nor closure"),
        }
    }

    fn encode_native_libraries(&mut self) -> LazyArray<NativeLib> {
        empty_proc_macro!(self);
        let used_libraries = self.tcx.native_libraries(LOCAL_CRATE);
        self.lazy_array(used_libraries.iter())
    }

    fn encode_foreign_modules(&mut self) -> LazyArray<ForeignModule> {
        empty_proc_macro!(self);
        let foreign_modules = self.tcx.foreign_modules(LOCAL_CRATE);
        self.lazy_array(foreign_modules.iter().map(|(_, m)| m).cloned())
    }

    fn encode_hygiene(&mut self) -> (SyntaxContextTable, ExpnDataTable, ExpnHashTable) {
        let mut syntax_contexts: TableBuilder<_, _> = Default::default();
        let mut expn_data_table: TableBuilder<_, _> = Default::default();
        let mut expn_hash_table: TableBuilder<_, _> = Default::default();

        self.hygiene_ctxt.encode(
            &mut (&mut *self, &mut syntax_contexts, &mut expn_data_table, &mut expn_hash_table),
            |(this, syntax_contexts, _, _), index, ctxt_data| {
                syntax_contexts.set(index, this.lazy(ctxt_data));
            },
            |(this, _, expn_data_table, expn_hash_table), index, expn_data, hash| {
                if let Some(index) = index.as_local() {
                    expn_data_table.set(index.as_raw(), this.lazy(expn_data));
                    expn_hash_table.set(index.as_raw(), this.lazy(hash));
                }
            },
        );

        (
            syntax_contexts.encode(&mut self.opaque),
            expn_data_table.encode(&mut self.opaque),
            expn_hash_table.encode(&mut self.opaque),
        )
    }

    fn encode_proc_macros(&mut self) -> Option<ProcMacroData> {
        let is_proc_macro = self.tcx.sess.crate_types().contains(&CrateType::ProcMacro);
        if is_proc_macro {
            let tcx = self.tcx;
            let hir = tcx.hir();

            let proc_macro_decls_static = tcx.proc_macro_decls_static(()).unwrap().local_def_index;
            let stability = tcx.lookup_stability(CRATE_DEF_ID);
            let macros =
                self.lazy_array(tcx.resolutions(()).proc_macros.iter().map(|p| p.local_def_index));
            let spans = self.tcx.sess.parse_sess.proc_macro_quoted_spans();
            for (i, span) in spans.into_iter().enumerate() {
                let span = self.lazy(span);
                self.tables.proc_macro_quoted_spans.set(i, span);
            }

            self.tables.opt_def_kind.set(LOCAL_CRATE.as_def_id().index, DefKind::Mod);
            record!(self.tables.def_span[LOCAL_CRATE.as_def_id()] <- tcx.def_span(LOCAL_CRATE.as_def_id()));
            self.encode_attrs(LOCAL_CRATE.as_def_id().expect_local());
            let vis = tcx.local_visibility(CRATE_DEF_ID).map_id(|def_id| def_id.local_def_index);
            record!(self.tables.visibility[LOCAL_CRATE.as_def_id()] <- vis);
            if let Some(stability) = stability {
                record!(self.tables.lookup_stability[LOCAL_CRATE.as_def_id()] <- stability);
            }
            self.encode_deprecation(LOCAL_CRATE.as_def_id());

            // Normally, this information is encoded when we walk the items
            // defined in this crate. However, we skip doing that for proc-macro crates,
            // so we manually encode just the information that we need
            for &proc_macro in &tcx.resolutions(()).proc_macros {
                let id = proc_macro;
                let proc_macro = hir.local_def_id_to_hir_id(proc_macro);
                let mut name = hir.name(proc_macro);
                let span = hir.span(proc_macro);
                // Proc-macros may have attributes like `#[allow_internal_unstable]`,
                // so downstream crates need access to them.
                let attrs = hir.attrs(proc_macro);
                let macro_kind = if tcx.sess.contains_name(attrs, sym::proc_macro) {
                    MacroKind::Bang
                } else if tcx.sess.contains_name(attrs, sym::proc_macro_attribute) {
                    MacroKind::Attr
                } else if let Some(attr) = tcx.sess.find_by_name(attrs, sym::proc_macro_derive) {
                    // This unwrap chain should have been checked by the proc-macro harness.
                    name = attr.meta_item_list().unwrap()[0]
                        .meta_item()
                        .unwrap()
                        .ident()
                        .unwrap()
                        .name;
                    MacroKind::Derive
                } else {
                    bug!("Unknown proc-macro type for item {:?}", id);
                };

                let mut def_key = self.tcx.hir().def_key(id);
                def_key.disambiguated_data.data = DefPathData::MacroNs(name);

                let def_id = id.to_def_id();
                self.tables.opt_def_kind.set(def_id.index, DefKind::Macro(macro_kind));
                self.tables.proc_macro.set(def_id.index, macro_kind);
                self.encode_attrs(id);
                record!(self.tables.def_keys[def_id] <- def_key);
                record!(self.tables.def_ident_span[def_id] <- span);
                record!(self.tables.def_span[def_id] <- span);
                record!(self.tables.visibility[def_id] <- ty::Visibility::Public);
                if let Some(stability) = stability {
                    record!(self.tables.lookup_stability[def_id] <- stability);
                }
            }

            Some(ProcMacroData { proc_macro_decls_static, stability, macros })
        } else {
            None
        }
    }

    fn encode_debugger_visualizers(&mut self) -> LazyArray<DebuggerVisualizerFile> {
        empty_proc_macro!(self);
        self.lazy_array(self.tcx.debugger_visualizers(LOCAL_CRATE).iter())
    }

    fn encode_crate_deps(&mut self) -> LazyArray<CrateDep> {
        empty_proc_macro!(self);

        let deps = self
            .tcx
            .crates(())
            .iter()
            .map(|&cnum| {
                let dep = CrateDep {
                    name: self.tcx.crate_name(cnum),
                    hash: self.tcx.crate_hash(cnum),
                    host_hash: self.tcx.crate_host_hash(cnum),
                    kind: self.tcx.dep_kind(cnum),
                    extra_filename: self.tcx.extra_filename(cnum).clone(),
                };
                (cnum, dep)
            })
            .collect::<Vec<_>>();

        {
            // Sanity-check the crate numbers
            let mut expected_cnum = 1;
            for &(n, _) in &deps {
                assert_eq!(n, CrateNum::new(expected_cnum));
                expected_cnum += 1;
            }
        }

        // We're just going to write a list of crate 'name-hash-version's, with
        // the assumption that they are numbered 1 to n.
        // FIXME (#2166): This is not nearly enough to support correct versioning
        // but is enough to get transitive crate dependencies working.
        self.lazy_array(deps.iter().map(|&(_, ref dep)| dep))
    }

    fn encode_lib_features(&mut self) -> LazyArray<(Symbol, Option<Symbol>)> {
        empty_proc_macro!(self);
        let tcx = self.tcx;
        let lib_features = tcx.lib_features(());
        self.lazy_array(lib_features.to_vec())
    }

    fn encode_stability_implications(&mut self) -> LazyArray<(Symbol, Symbol)> {
        empty_proc_macro!(self);
        let tcx = self.tcx;
        let implications = tcx.stability_implications(LOCAL_CRATE);
        self.lazy_array(implications.iter().map(|(k, v)| (*k, *v)))
    }

    fn encode_diagnostic_items(&mut self) -> LazyArray<(Symbol, DefIndex)> {
        empty_proc_macro!(self);
        let tcx = self.tcx;
        let diagnostic_items = &tcx.diagnostic_items(LOCAL_CRATE).name_to_id;
        self.lazy_array(diagnostic_items.iter().map(|(&name, def_id)| (name, def_id.index)))
    }

    fn encode_lang_items(&mut self) -> LazyArray<(DefIndex, usize)> {
        empty_proc_macro!(self);
        let tcx = self.tcx;
        let lang_items = tcx.lang_items();
        let lang_items = lang_items.items().iter();
        self.lazy_array(lang_items.enumerate().filter_map(|(i, &opt_def_id)| {
            if let Some(def_id) = opt_def_id {
                if def_id.is_local() {
                    return Some((def_id.index, i));
                }
            }
            None
        }))
    }

    fn encode_lang_items_missing(&mut self) -> LazyArray<lang_items::LangItem> {
        empty_proc_macro!(self);
        let tcx = self.tcx;
        self.lazy_array(&tcx.lang_items().missing)
    }

    fn encode_traits(&mut self) -> LazyArray<DefIndex> {
        empty_proc_macro!(self);
        self.lazy_array(self.tcx.traits_in_crate(LOCAL_CRATE).iter().map(|def_id| def_id.index))
    }

    /// Encodes an index, mapping each trait to its (local) implementations.
    fn encode_impls(&mut self) -> LazyArray<TraitImpls> {
        debug!("EncodeContext::encode_traits_and_impls()");
        empty_proc_macro!(self);
        let tcx = self.tcx;
        let mut fx_hash_map: FxHashMap<DefId, Vec<(DefIndex, Option<SimplifiedType>)>> =
            FxHashMap::default();

        for id in tcx.hir().items() {
            if matches!(tcx.def_kind(id.def_id), DefKind::Impl) {
                if let Some(trait_ref) = tcx.impl_trait_ref(id.def_id.to_def_id()) {
                    let simplified_self_ty = fast_reject::simplify_type(
                        self.tcx,
                        trait_ref.self_ty(),
                        TreatParams::AsInfer,
                    );

                    fx_hash_map
                        .entry(trait_ref.def_id)
                        .or_default()
                        .push((id.def_id.local_def_index, simplified_self_ty));
                }
            }
        }

        let mut all_impls: Vec<_> = fx_hash_map.into_iter().collect();

        // Bring everything into deterministic order for hashing
        all_impls.sort_by_cached_key(|&(trait_def_id, _)| tcx.def_path_hash(trait_def_id));

        let all_impls: Vec<_> = all_impls
            .into_iter()
            .map(|(trait_def_id, mut impls)| {
                // Bring everything into deterministic order for hashing
                impls.sort_by_cached_key(|&(index, _)| {
                    tcx.hir().def_path_hash(LocalDefId { local_def_index: index })
                });

                TraitImpls {
                    trait_id: (trait_def_id.krate.as_u32(), trait_def_id.index),
                    impls: self.lazy_array(&impls),
                }
            })
            .collect();

        self.lazy_array(&all_impls)
    }

    fn encode_incoherent_impls(&mut self) -> LazyArray<IncoherentImpls> {
        debug!("EncodeContext::encode_traits_and_impls()");
        empty_proc_macro!(self);
        let tcx = self.tcx;
        let mut all_impls: Vec<_> = tcx.crate_inherent_impls(()).incoherent_impls.iter().collect();
        tcx.with_stable_hashing_context(|mut ctx| {
            all_impls.sort_by_cached_key(|&(&simp, _)| {
                let mut hasher = StableHasher::new();
                simp.hash_stable(&mut ctx, &mut hasher);
                hasher.finish::<Fingerprint>()
            })
        });
        let all_impls: Vec<_> = all_impls
            .into_iter()
            .map(|(&simp, impls)| {
                let mut impls: Vec<_> =
                    impls.into_iter().map(|def_id| def_id.local_def_index).collect();
                impls.sort_by_cached_key(|&local_def_index| {
                    tcx.hir().def_path_hash(LocalDefId { local_def_index })
                });

                IncoherentImpls { self_ty: simp, impls: self.lazy_array(impls) }
            })
            .collect();

        self.lazy_array(&all_impls)
    }

    // Encodes all symbols exported from this crate into the metadata.
    //
    // This pass is seeded off the reachability list calculated in the
    // middle::reachable module but filters out items that either don't have a
    // symbol associated with them (they weren't translated) or if they're an FFI
    // definition (as that's not defined in this crate).
    fn encode_exported_symbols(
        &mut self,
        exported_symbols: &[(ExportedSymbol<'tcx>, SymbolExportInfo)],
    ) -> LazyArray<(ExportedSymbol<'static>, SymbolExportInfo)> {
        empty_proc_macro!(self);
        // The metadata symbol name is special. It should not show up in
        // downstream crates.
        let metadata_symbol_name = SymbolName::new(self.tcx, &metadata_symbol_name(self.tcx));

        self.lazy_array(
            exported_symbols
                .iter()
                .filter(|&&(ref exported_symbol, _)| match *exported_symbol {
                    ExportedSymbol::NoDefId(symbol_name) => symbol_name != metadata_symbol_name,
                    _ => true,
                })
                .cloned(),
        )
    }

    fn encode_dylib_dependency_formats(&mut self) -> LazyArray<Option<LinkagePreference>> {
        empty_proc_macro!(self);
        let formats = self.tcx.dependency_formats(());
        for (ty, arr) in formats.iter() {
            if *ty != CrateType::Dylib {
                continue;
            }
            return self.lazy_array(arr.iter().map(|slot| match *slot {
                Linkage::NotLinked | Linkage::IncludedFromDylib => None,

                Linkage::Dynamic => Some(LinkagePreference::RequireDynamic),
                Linkage::Static => Some(LinkagePreference::RequireStatic),
            }));
        }
        LazyArray::empty()
    }

    fn encode_info_for_foreign_item(&mut self, def_id: DefId, nitem: &hir::ForeignItem<'_>) {
        let tcx = self.tcx;

        debug!("EncodeContext::encode_info_for_foreign_item({:?})", def_id);

        match nitem.kind {
            hir::ForeignItemKind::Fn(_, ref names, _) => {
                self.tables.asyncness.set(def_id.index, hir::IsAsync::NotAsync);
                record_array!(self.tables.fn_arg_names[def_id] <- *names);
                let constness = if self.tcx.is_const_fn_raw(def_id) {
                    hir::Constness::Const
                } else {
                    hir::Constness::NotConst
                };
                self.tables.constness.set(def_id.index, constness);
                record!(self.tables.fn_sig[def_id] <- tcx.fn_sig(def_id));
            }
            hir::ForeignItemKind::Static(..) | hir::ForeignItemKind::Type => {}
        }
        if let hir::ForeignItemKind::Fn(..) = nitem.kind {
            if tcx.is_intrinsic(def_id) {
                self.tables.is_intrinsic.set(def_id.index, ());
            }
        }
    }
}

// FIXME(eddyb) make metadata encoding walk over all definitions, instead of HIR.
impl<'a, 'tcx> Visitor<'tcx> for EncodeContext<'a, 'tcx> {
    type NestedFilter = nested_filter::OnlyBodies;

    fn nested_visit_map(&mut self) -> Self::Map {
        self.tcx.hir()
    }
    fn visit_expr(&mut self, ex: &'tcx hir::Expr<'tcx>) {
        intravisit::walk_expr(self, ex);
        self.encode_info_for_expr(ex);
    }
    fn visit_item(&mut self, item: &'tcx hir::Item<'tcx>) {
        intravisit::walk_item(self, item);
        match item.kind {
            hir::ItemKind::ExternCrate(_) | hir::ItemKind::Use(..) => {} // ignore these
            _ => self.encode_info_for_item(item.def_id.to_def_id(), item),
        }
    }
    fn visit_foreign_item(&mut self, ni: &'tcx hir::ForeignItem<'tcx>) {
        intravisit::walk_foreign_item(self, ni);
        self.encode_info_for_foreign_item(ni.def_id.to_def_id(), ni);
    }
    fn visit_generics(&mut self, generics: &'tcx hir::Generics<'tcx>) {
        intravisit::walk_generics(self, generics);
        self.encode_info_for_generics(generics);
    }
}

impl<'a, 'tcx> EncodeContext<'a, 'tcx> {
    fn encode_info_for_generics(&mut self, generics: &hir::Generics<'tcx>) {
        for param in generics.params {
            let def_id = self.tcx.hir().local_def_id(param.hir_id);
            match param.kind {
                hir::GenericParamKind::Lifetime { .. } | hir::GenericParamKind::Type { .. } => {}
                hir::GenericParamKind::Const { ref default, .. } => {
                    let def_id = def_id.to_def_id();
                    if default.is_some() {
                        record!(self.tables.const_param_default[def_id] <- self.tcx.const_param_default(def_id))
                    }
                }
            }
        }
    }

    fn encode_info_for_expr(&mut self, expr: &hir::Expr<'_>) {
        if let hir::ExprKind::Closure { .. } = expr.kind {
            self.encode_info_for_closure(expr.hir_id);
        }
    }
}

/// Used to prefetch queries which will be needed later by metadata encoding.
/// Only a subset of the queries are actually prefetched to keep this code smaller.
fn prefetch_mir(tcx: TyCtxt<'_>) {
    if !tcx.sess.opts.output_types.should_codegen() {
        // We won't emit MIR, so don't prefetch it.
        return;
    }

    par_iter(tcx.mir_keys(())).for_each(|&def_id| {
        let (encode_const, encode_opt) = should_encode_mir(tcx, def_id);

        if encode_const {
            tcx.ensure().mir_for_ctfe(def_id);
        }
        if encode_opt {
            tcx.ensure().optimized_mir(def_id);
        }
        if encode_opt || encode_const {
            tcx.ensure().promoted_mir(def_id);
        }
    })
}

// NOTE(eddyb) The following comment was preserved for posterity, even
// though it's no longer relevant as EBML (which uses nested & tagged
// "documents") was replaced with a scheme that can't go out of bounds.
//
// And here we run into yet another obscure archive bug: in which metadata
// loaded from archives may have trailing garbage bytes. Awhile back one of
// our tests was failing sporadically on the macOS 64-bit builders (both nopt
// and opt) by having ebml generate an out-of-bounds panic when looking at
// metadata.
//
// Upon investigation it turned out that the metadata file inside of an rlib
// (and ar archive) was being corrupted. Some compilations would generate a
// metadata file which would end in a few extra bytes, while other
// compilations would not have these extra bytes appended to the end. These
// extra bytes were interpreted by ebml as an extra tag, so they ended up
// being interpreted causing the out-of-bounds.
//
// The root cause of why these extra bytes were appearing was never
// discovered, and in the meantime the solution we're employing is to insert
// the length of the metadata to the start of the metadata. Later on this
// will allow us to slice the metadata to the precise length that we just
// generated regardless of trailing bytes that end up in it.

pub struct EncodedMetadata {
    // The declaration order matters because `mmap` should be dropped before `_temp_dir`.
    mmap: Option<Mmap>,
    // We need to carry MaybeTempDir to avoid deleting the temporary
    // directory while accessing the Mmap.
    _temp_dir: Option<MaybeTempDir>,
}

impl EncodedMetadata {
    #[inline]
    pub fn from_path(path: PathBuf, temp_dir: Option<MaybeTempDir>) -> std::io::Result<Self> {
        let file = std::fs::File::open(&path)?;
        let file_metadata = file.metadata()?;
        if file_metadata.len() == 0 {
            return Ok(Self { mmap: None, _temp_dir: None });
        }
        let mmap = unsafe { Some(Mmap::map(file)?) };
        Ok(Self { mmap, _temp_dir: temp_dir })
    }

    #[inline]
    pub fn raw_data(&self) -> &[u8] {
        self.mmap.as_ref().map(|mmap| mmap.as_ref()).unwrap_or_default()
    }
}

impl<S: Encoder> Encodable<S> for EncodedMetadata {
    fn encode(&self, s: &mut S) {
        let slice = self.raw_data();
        slice.encode(s)
    }
}

impl<D: Decoder> Decodable<D> for EncodedMetadata {
    fn decode(d: &mut D) -> Self {
        let len = d.read_usize();
        let mmap = if len > 0 {
            let mut mmap = MmapMut::map_anon(len).unwrap();
            for _ in 0..len {
                (&mut mmap[..]).write(&[d.read_u8()]).unwrap();
            }
            mmap.flush().unwrap();
            Some(mmap.make_read_only().unwrap())
        } else {
            None
        };

        Self { mmap, _temp_dir: None }
    }
}

pub fn encode_metadata(tcx: TyCtxt<'_>, path: &Path) {
    let _prof_timer = tcx.prof.verbose_generic_activity("generate_crate_metadata");

    // Since encoding metadata is not in a query, and nothing is cached,
    // there's no need to do dep-graph tracking for any of it.
    tcx.dep_graph.assert_ignored();

    join(
        || encode_metadata_impl(tcx, path),
        || {
            if tcx.sess.threads() == 1 {
                return;
            }
            // Prefetch some queries used by metadata encoding.
            // This is not necessary for correctness, but is only done for performance reasons.
            // It can be removed if it turns out to cause trouble or be detrimental to performance.
            join(|| prefetch_mir(tcx), || tcx.exported_symbols(LOCAL_CRATE));
        },
    );
}

fn encode_metadata_impl(tcx: TyCtxt<'_>, path: &Path) {
    let mut encoder = opaque::FileEncoder::new(path)
        .unwrap_or_else(|err| tcx.sess.emit_fatal(FailCreateFileEncoder { err }));
    encoder.emit_raw_bytes(METADATA_HEADER);

    // Will be filled with the root position after encoding everything.
    encoder.emit_raw_bytes(&[0, 0, 0, 0]);

    let source_map_files = tcx.sess.source_map().files();
    let source_file_cache = (source_map_files[0].clone(), 0);
    let required_source_files = Some(FxIndexSet::default());
    drop(source_map_files);

    let hygiene_ctxt = HygieneEncodeContext::default();

    let mut ecx = EncodeContext {
        opaque: encoder,
        tcx,
        feat: tcx.features(),
        tables: Default::default(),
        lazy_state: LazyState::NoNode,
        type_shorthands: Default::default(),
        predicate_shorthands: Default::default(),
        source_file_cache,
        interpret_allocs: Default::default(),
        required_source_files,
        is_proc_macro: tcx.sess.crate_types().contains(&CrateType::ProcMacro),
        hygiene_ctxt: &hygiene_ctxt,
        symbol_table: Default::default(),
    };

    // Encode the rustc version string in a predictable location.
    rustc_version().encode(&mut ecx);

    // Encode all the entries and extra information in the crate,
    // culminating in the `CrateRoot` which points to all of it.
    let root = ecx.encode_crate_root();

    ecx.opaque.flush();

    let mut file = ecx.opaque.file();
    // We will return to this position after writing the root position.
    let pos_before_seek = file.stream_position().unwrap();

    // Encode the root position.
    let header = METADATA_HEADER.len();
    file.seek(std::io::SeekFrom::Start(header as u64))
        .unwrap_or_else(|err| tcx.sess.emit_fatal(FailSeekFile { err }));
    let pos = root.position.get();
    file.write_all(&[(pos >> 24) as u8, (pos >> 16) as u8, (pos >> 8) as u8, (pos >> 0) as u8])
        .unwrap_or_else(|err| tcx.sess.emit_fatal(FailWriteFile { err }));

    // Return to the position where we are before writing the root position.
    file.seek(std::io::SeekFrom::Start(pos_before_seek)).unwrap();

    // Record metadata size for self-profiling
    tcx.prof.artifact_size(
        "crate_metadata",
        "crate_metadata",
        file.metadata().unwrap().len() as u64,
    );
}

pub fn provide(providers: &mut Providers) {
    *providers = Providers {
        traits_in_crate: |tcx, cnum| {
            assert_eq!(cnum, LOCAL_CRATE);

            let mut traits = Vec::new();
            for id in tcx.hir().items() {
                if matches!(tcx.def_kind(id.def_id), DefKind::Trait | DefKind::TraitAlias) {
                    traits.push(id.def_id.to_def_id())
                }
            }

            // Bring everything into deterministic order.
            traits.sort_by_cached_key(|&def_id| tcx.def_path_hash(def_id));
            tcx.arena.alloc_slice(&traits)
        },

        ..*providers
    }
}<|MERGE_RESOLUTION|>--- conflicted
+++ resolved
@@ -1059,8 +1059,6 @@
     }
 }
 
-<<<<<<< HEAD
-=======
 fn should_encode_constness(def_kind: DefKind) -> bool {
     match def_kind {
         DefKind::Struct
@@ -1126,7 +1124,6 @@
     })
 }
 
->>>>>>> b1ab3b73
 impl<'a, 'tcx> EncodeContext<'a, 'tcx> {
     fn encode_attrs(&mut self, def_id: LocalDefId) {
         let mut attrs = self
@@ -1196,8 +1193,6 @@
             if let DefKind::Trait | DefKind::TraitAlias = def_kind {
                 record!(self.tables.super_predicates_of[def_id] <- self.tcx.super_predicates_of(def_id));
             }
-<<<<<<< HEAD
-=======
             if let DefKind::Enum | DefKind::Struct | DefKind::Union = def_kind {
                 let params_in_repr = self.tcx.params_in_repr(def_id);
                 record!(self.tables.params_in_repr[def_id] <- params_in_repr);
@@ -1210,7 +1205,6 @@
             if should_encode_constness(def_kind) {
                 self.tables.constness.set(def_id.index, tcx.constness(def_id));
             }
->>>>>>> b1ab3b73
         }
         let inherent_impls = tcx.crate_inherent_impls(());
         for (def_id, implementations) in inherent_impls.inherent_impls.iter() {
@@ -1298,14 +1292,14 @@
                         // from name resolution point of view.
                         hir::ItemKind::ForeignMod { items, .. } => {
                             for foreign_item in items {
-                                yield foreign_item.id.def_id.local_def_index;
+                                yield foreign_item.id.def_id.def_id.local_def_index;
                             }
                         }
                         // Only encode named non-reexport children, reexports are encoded
                         // separately and unnamed items are not used by name resolution.
                         hir::ItemKind::ExternCrate(..) => continue,
                         _ if tcx.def_key(item_id.def_id.to_def_id()).get_opt_name().is_some() => {
-                            yield item_id.def_id.local_def_index;
+                            yield item_id.def_id.def_id.local_def_index;
                         }
                         _ => continue,
                     }
@@ -1517,7 +1511,7 @@
                 record!(self.tables.macro_definition[def_id] <- &*macro_def.body);
             }
             hir::ItemKind::Mod(ref m) => {
-                return self.encode_info_for_mod(item.def_id, m);
+                return self.encode_info_for_mod(item.def_id.def_id, m);
             }
             hir::ItemKind::OpaqueTy(..) => {
                 self.encode_explicit_item_bounds(def_id);
@@ -1909,7 +1903,7 @@
 
         for id in tcx.hir().items() {
             if matches!(tcx.def_kind(id.def_id), DefKind::Impl) {
-                if let Some(trait_ref) = tcx.impl_trait_ref(id.def_id.to_def_id()) {
+                if let Some(trait_ref) = tcx.impl_trait_ref(id.def_id) {
                     let simplified_self_ty = fast_reject::simplify_type(
                         self.tcx,
                         trait_ref.self_ty(),
@@ -1919,7 +1913,7 @@
                     fx_hash_map
                         .entry(trait_ref.def_id)
                         .or_default()
-                        .push((id.def_id.local_def_index, simplified_self_ty));
+                        .push((id.def_id.def_id.local_def_index, simplified_self_ty));
                 }
             }
         }
