--- conflicted
+++ resolved
@@ -19,11 +19,7 @@
    |                                            ^^^^^^^
 
 error: this argument is a mutable reference, but not used mutably
-<<<<<<< HEAD
-  --> $DIR/mut_reference.rs:11:44
-=======
   --> $DIR/mut_reference.rs:24:44
->>>>>>> add27226
    |
 LL |     fn takes_a_mutable_reference(&self, a: &mut i32) {}
    |                                            ^^^^^^^^ help: consider changing to: `&i32`
