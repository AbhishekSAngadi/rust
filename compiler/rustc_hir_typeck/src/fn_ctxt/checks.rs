--- conflicted
+++ resolved
@@ -101,11 +101,7 @@
         debug!("FnCtxt::check_asm: {} deferred checks", deferred_asm_checks.len());
         for (asm, hir_id) in deferred_asm_checks.drain(..) {
             let enclosing_id = self.tcx.hir_enclosing_body_owner(hir_id);
-<<<<<<< HEAD
-            let get_operand_ty = |expr| {
-=======
             let expr_ty = |expr: &hir::Expr<'tcx>| {
->>>>>>> a4a9fb41
                 let ty = self.typeck_results.borrow().expr_ty_adjusted(expr);
                 let ty = self.resolve_vars_if_possible(ty);
                 if ty.has_non_region_infer() {
