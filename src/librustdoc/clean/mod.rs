--- conflicted
+++ resolved
@@ -344,15 +344,9 @@
             Some(clean_projection_predicate(bound_predicate.rebind(pred), cx))
         }
         // FIXME(generic_const_exprs): should this do something?
-<<<<<<< HEAD
-        ty::PredicateKind::Clause(ty::Clause::ConstEvaluatable(..)) => None,
-        ty::PredicateKind::Clause(ty::Clause::WellFormed(..)) => None,
-        ty::PredicateKind::Clause(ty::Clause::ConstArgHasType(..)) => None,
-=======
         ty::PredicateKind::Clause(ty::ClauseKind::ConstEvaluatable(..)) => None,
         ty::PredicateKind::Clause(ty::ClauseKind::WellFormed(..)) => None,
         ty::PredicateKind::Clause(ty::ClauseKind::ConstArgHasType(..)) => None,
->>>>>>> 0faea772
 
         ty::PredicateKind::Subtype(..)
         | ty::PredicateKind::AliasRelate(..)
