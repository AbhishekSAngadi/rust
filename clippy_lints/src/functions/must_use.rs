use hir::FnSig;
use rustc_ast::ast::Attribute;
use rustc_errors::Applicability;
use rustc_hir::def_id::DefIdSet;
use rustc_hir::{self as hir, def::Res, QPath};
use rustc_infer::infer::TyCtxtInferExt;
use rustc_lint::{LateContext, LintContext};
use rustc_middle::{
    lint::in_external_macro,
    ty::{self, Ty},
};
use rustc_span::{sym, Span, Symbol};

use clippy_utils::attrs::is_proc_macro;
use clippy_utils::diagnostics::{span_lint_and_help, span_lint_and_then};
use clippy_utils::source::snippet_opt;
use clippy_utils::ty::is_must_use_ty;
use clippy_utils::visitors::for_each_expr;
use clippy_utils::{return_ty, trait_ref_of_method};

use core::ops::ControlFlow;

use super::{DOUBLE_MUST_USE, MUST_USE_CANDIDATE, MUST_USE_UNIT};

pub(super) fn check_item<'tcx>(cx: &LateContext<'tcx>, item: &'tcx hir::Item<'_>) {
    let attrs = cx.tcx.hir().attrs(item.hir_id());
    let attr = cx.tcx.get_attr(item.owner_id, sym::must_use);
    if let hir::ItemKind::Fn(ref sig, _generics, ref body_id) = item.kind {
        let is_public = cx.effective_visibilities.is_exported(item.owner_id.def_id);
        let fn_header_span = item.span.with_hi(sig.decl.output.span().hi());
        if let Some(attr) = attr {
            check_needless_must_use(cx, sig.decl, item.owner_id, item.span, fn_header_span, attr, sig);
        } else if is_public && !is_proc_macro(attrs) && !attrs.iter().any(|a| a.has_name(sym::no_mangle)) {
            check_must_use_candidate(
                cx,
                sig.decl,
                cx.tcx.hir().body(*body_id),
                item.span,
                item.owner_id,
                item.span.with_hi(sig.decl.output.span().hi()),
                "this function could have a `#[must_use]` attribute",
            );
        }
    }
}

pub(super) fn check_impl_item<'tcx>(cx: &LateContext<'tcx>, item: &'tcx hir::ImplItem<'_>) {
    if let hir::ImplItemKind::Fn(ref sig, ref body_id) = item.kind {
        let is_public = cx.effective_visibilities.is_exported(item.owner_id.def_id);
        let fn_header_span = item.span.with_hi(sig.decl.output.span().hi());
        let attrs = cx.tcx.hir().attrs(item.hir_id());
        let attr = cx.tcx.get_attr(item.owner_id, sym::must_use);
        if let Some(attr) = attr {
<<<<<<< HEAD
            check_needless_must_use(cx, sig.decl, item.owner_id, item.span, fn_header_span, attr);
=======
            check_needless_must_use(cx, sig.decl, item.owner_id, item.span, fn_header_span, attr, sig);
>>>>>>> 26e245d2
        } else if is_public && !is_proc_macro(attrs) && trait_ref_of_method(cx, item.owner_id.def_id).is_none() {
            check_must_use_candidate(
                cx,
                sig.decl,
                cx.tcx.hir().body(*body_id),
                item.span,
                item.owner_id,
                item.span.with_hi(sig.decl.output.span().hi()),
                "this method could have a `#[must_use]` attribute",
            );
        }
    }
}

pub(super) fn check_trait_item<'tcx>(cx: &LateContext<'tcx>, item: &'tcx hir::TraitItem<'_>) {
    if let hir::TraitItemKind::Fn(ref sig, ref eid) = item.kind {
        let is_public = cx.effective_visibilities.is_exported(item.owner_id.def_id);
        let fn_header_span = item.span.with_hi(sig.decl.output.span().hi());

        let attrs = cx.tcx.hir().attrs(item.hir_id());
        let attr = cx.tcx.get_attr(item.owner_id, sym::must_use);
        if let Some(attr) = attr {
            check_needless_must_use(cx, sig.decl, item.owner_id, item.span, fn_header_span, attr, sig);
        } else if let hir::TraitFn::Provided(eid) = *eid {
            let body = cx.tcx.hir().body(eid);
            if attr.is_none() && is_public && !is_proc_macro(attrs) {
                check_must_use_candidate(
                    cx,
                    sig.decl,
                    body,
                    item.span,
                    item.owner_id,
                    item.span.with_hi(sig.decl.output.span().hi()),
                    "this method could have a `#[must_use]` attribute",
                );
            }
        }
    }
}

fn check_needless_must_use(
    cx: &LateContext<'_>,
    decl: &hir::FnDecl<'_>,
    item_id: hir::OwnerId,
    item_span: Span,
    fn_header_span: Span,
    attr: &Attribute,
    sig: &FnSig<'_>,
) {
    if in_external_macro(cx.sess(), item_span) {
        return;
    }
    if returns_unit(decl) {
        span_lint_and_then(
            cx,
            MUST_USE_UNIT,
            fn_header_span,
            "this unit-returning function has a `#[must_use]` attribute",
            |diag| {
                diag.span_suggestion(attr.span, "remove the attribute", "", Applicability::MachineApplicable);
            },
        );
    } else if attr.value_str().is_none() && is_must_use_ty(cx, return_ty(cx, item_id)) {
        // Ignore async functions unless Future::Output type is a must_use type
        if sig.header.is_async() {
            let infcx = cx.tcx.infer_ctxt().build();
            if let Some(future_ty) = infcx.get_impl_future_output_ty(return_ty(cx, item_id))
			&& !is_must_use_ty(cx, future_ty) {
				return;
			}
        }

        span_lint_and_help(
            cx,
            DOUBLE_MUST_USE,
            fn_header_span,
            "this function has an empty `#[must_use]` attribute, but returns a type already marked as `#[must_use]`",
            None,
            "either add some descriptive text or remove the attribute",
        );
    }
}

fn check_must_use_candidate<'tcx>(
    cx: &LateContext<'tcx>,
    decl: &'tcx hir::FnDecl<'_>,
    body: &'tcx hir::Body<'_>,
    item_span: Span,
    item_id: hir::OwnerId,
    fn_span: Span,
    msg: &str,
) {
    if has_mutable_arg(cx, body)
        || mutates_static(cx, body)
        || in_external_macro(cx.sess(), item_span)
        || returns_unit(decl)
        || !cx.effective_visibilities.is_exported(item_id.def_id)
        || is_must_use_ty(cx, return_ty(cx, item_id))
    {
        return;
    }
    span_lint_and_then(cx, MUST_USE_CANDIDATE, fn_span, msg, |diag| {
        if let Some(snippet) = snippet_opt(cx, fn_span) {
            diag.span_suggestion(
                fn_span,
                "add the attribute",
                format!("#[must_use] {snippet}"),
                Applicability::MachineApplicable,
            );
        }
    });
}

fn returns_unit(decl: &hir::FnDecl<'_>) -> bool {
    match decl.output {
        hir::FnRetTy::DefaultReturn(_) => true,
        hir::FnRetTy::Return(ty) => match ty.kind {
            hir::TyKind::Tup(tys) => tys.is_empty(),
            hir::TyKind::Never => true,
            _ => false,
        },
    }
}

fn has_mutable_arg(cx: &LateContext<'_>, body: &hir::Body<'_>) -> bool {
    let mut tys = DefIdSet::default();
    body.params.iter().any(|param| is_mutable_pat(cx, param.pat, &mut tys))
}

fn is_mutable_pat(cx: &LateContext<'_>, pat: &hir::Pat<'_>, tys: &mut DefIdSet) -> bool {
    if let hir::PatKind::Wild = pat.kind {
        return false; // ignore `_` patterns
    }
    if cx.tcx.has_typeck_results(pat.hir_id.owner.to_def_id()) {
        is_mutable_ty(cx, cx.tcx.typeck(pat.hir_id.owner.def_id).pat_ty(pat), tys)
    } else {
        false
    }
}

static KNOWN_WRAPPER_TYS: &[Symbol] = &[sym::Rc, sym::Arc];

fn is_mutable_ty<'tcx>(cx: &LateContext<'tcx>, ty: Ty<'tcx>, tys: &mut DefIdSet) -> bool {
    match *ty.kind() {
        // primitive types are never mutable
        ty::Bool | ty::Char | ty::Int(_) | ty::Uint(_) | ty::Float(_) | ty::Str => false,
        ty::Adt(adt, substs) => {
            tys.insert(adt.did()) && !ty.is_freeze(cx.tcx, cx.param_env)
                || KNOWN_WRAPPER_TYS
                    .iter()
                    .any(|&sym| cx.tcx.is_diagnostic_item(sym, adt.did()))
                    && substs.types().any(|ty| is_mutable_ty(cx, ty, tys))
        },
        ty::Tuple(substs) => substs.iter().any(|ty| is_mutable_ty(cx, ty, tys)),
        ty::Array(ty, _) | ty::Slice(ty) => is_mutable_ty(cx, ty, tys),
        ty::RawPtr(ty::TypeAndMut { ty, mutbl }) | ty::Ref(_, ty, mutbl) => {
            mutbl == hir::Mutability::Mut || is_mutable_ty(cx, ty, tys)
        },
        // calling something constitutes a side effect, so return true on all callables
        // also never calls need not be used, so return true for them, too
        _ => true,
    }
}

fn is_mutated_static(e: &hir::Expr<'_>) -> bool {
    use hir::ExprKind::{Field, Index, Path};

    match e.kind {
        Path(QPath::Resolved(_, path)) => !matches!(path.res, Res::Local(_)),
        Path(_) => true,
        Field(inner, _) | Index(inner, _) => is_mutated_static(inner),
        _ => false,
    }
}

fn mutates_static<'tcx>(cx: &LateContext<'tcx>, body: &'tcx hir::Body<'_>) -> bool {
    for_each_expr(body.value, |e| {
        use hir::ExprKind::{AddrOf, Assign, AssignOp, Call, MethodCall};

        match e.kind {
            Call(_, args) => {
                let mut tys = DefIdSet::default();
                for arg in args {
                    if cx.tcx.has_typeck_results(arg.hir_id.owner.to_def_id())
                        && is_mutable_ty(cx, cx.tcx.typeck(arg.hir_id.owner.def_id).expr_ty(arg), &mut tys)
                        && is_mutated_static(arg)
                    {
                        return ControlFlow::Break(());
                    }
                    tys.clear();
                }
                ControlFlow::Continue(())
            },
            MethodCall(_, receiver, args, _) => {
                let mut tys = DefIdSet::default();
                for arg in std::iter::once(receiver).chain(args.iter()) {
                    if cx.tcx.has_typeck_results(arg.hir_id.owner.to_def_id())
                        && is_mutable_ty(cx, cx.tcx.typeck(arg.hir_id.owner.def_id).expr_ty(arg), &mut tys)
                        && is_mutated_static(arg)
                    {
                        return ControlFlow::Break(());
                    }
                    tys.clear();
                }
                ControlFlow::Continue(())
            },
            Assign(target, ..) | AssignOp(_, target, _) | AddrOf(_, hir::Mutability::Mut, target)
                if is_mutated_static(target) =>
            {
                ControlFlow::Break(())
            },
            _ => ControlFlow::Continue(()),
        }
    })
    .is_some()
}<|MERGE_RESOLUTION|>--- conflicted
+++ resolved
@@ -51,11 +51,7 @@
         let attrs = cx.tcx.hir().attrs(item.hir_id());
         let attr = cx.tcx.get_attr(item.owner_id, sym::must_use);
         if let Some(attr) = attr {
-<<<<<<< HEAD
-            check_needless_must_use(cx, sig.decl, item.owner_id, item.span, fn_header_span, attr);
-=======
             check_needless_must_use(cx, sig.decl, item.owner_id, item.span, fn_header_span, attr, sig);
->>>>>>> 26e245d2
         } else if is_public && !is_proc_macro(attrs) && trait_ref_of_method(cx, item.owner_id.def_id).is_none() {
             check_must_use_candidate(
                 cx,
