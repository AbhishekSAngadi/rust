--- conflicted
+++ resolved
@@ -14,11 +14,7 @@
 
 # Note that this crate purposefully does not depend on other rustc crates
 [dependencies]
-<<<<<<< HEAD
-memchr.workspace = true
-=======
 memchr = "2.7.4"
->>>>>>> 51ff8950
 unicode-properties = { version = "0.1.0", default-features = false, features = ["emoji"] }
 unicode-xid = "0.2.0"
 
