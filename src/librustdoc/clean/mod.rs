//! This module defines the primary IR[^1] used in rustdoc together with the procedures that
//! transform rustc data types into it.
//!
//! This IR — commonly referred to as the *cleaned AST* — is modeled after the [AST][ast].
//!
//! There are two kinds of transformation — *cleaning* — procedures:
//!
//! 1. Cleans [HIR][hir] types. Used for user-written code and inlined local re-exports
//!    both found in the local crate.
//! 2. Cleans [`rustc_middle::ty`] types. Used for inlined cross-crate re-exports and anything
//!    output by the trait solver (e.g., when synthesizing blanket and auto-trait impls).
//!    They usually have `ty` or `middle` in their name.
//!
//! Their name is prefixed by `clean_`.
//!
//! Both the HIR and the `rustc_middle::ty` IR are quite removed from the source code.
//! The cleaned AST on the other hand is closer to it which simplifies the rendering process.
//! Furthermore, operating on a single IR instead of two avoids duplicating efforts down the line.
//!
//! This IR is consumed by both the HTML and the JSON backend.
//!
//! [^1]: Intermediate representation.

mod auto_trait;
mod blanket_impl;
pub(crate) mod cfg;
pub(crate) mod inline;
mod render_macro_matchers;
mod simplify;
pub(crate) mod types;
pub(crate) mod utils;

use std::borrow::Cow;
use std::collections::BTreeMap;
use std::mem;

use rustc_ast::token::{Token, TokenKind};
use rustc_ast::tokenstream::{TokenStream, TokenTree};
use rustc_data_structures::fx::{FxHashMap, FxHashSet, FxIndexMap, FxIndexSet, IndexEntry};
use rustc_errors::codes::*;
use rustc_errors::{FatalError, struct_span_code_err};
use rustc_hir::PredicateOrigin;
use rustc_hir::def::{CtorKind, DefKind, Res};
use rustc_hir::def_id::{DefId, DefIdMap, DefIdSet, LOCAL_CRATE, LocalDefId};
use rustc_hir_analysis::hir_ty_lowering::FeedConstTy;
use rustc_hir_analysis::{lower_const_arg_for_rustdoc, lower_ty};
use rustc_middle::metadata::Reexport;
use rustc_middle::middle::resolve_bound_vars as rbv;
use rustc_middle::ty::{self, AdtKind, GenericArgsRef, Ty, TyCtxt, TypeVisitableExt, TypingMode};
use rustc_middle::{bug, span_bug};
use rustc_span::ExpnKind;
use rustc_span::hygiene::{AstPass, MacroKind};
use rustc_span::symbol::{Ident, Symbol, kw, sym};
use rustc_trait_selection::traits::wf::object_region_bounds;
use thin_vec::ThinVec;
use tracing::{debug, instrument};
use utils::*;
use {rustc_ast as ast, rustc_hir as hir};

pub(crate) use self::types::*;
pub(crate) use self::utils::{krate, register_res, synthesize_auto_trait_and_blanket_impls};
use crate::core::DocContext;
use crate::formats::item_type::ItemType;
use crate::visit_ast::Module as DocModule;

pub(crate) fn clean_doc_module<'tcx>(doc: &DocModule<'tcx>, cx: &mut DocContext<'tcx>) -> Item {
    let mut items: Vec<Item> = vec![];
    let mut inserted = FxHashSet::default();
    items.extend(doc.foreigns.iter().map(|(item, renamed)| {
        let item = clean_maybe_renamed_foreign_item(cx, item, *renamed);
        if let Some(name) = item.name
            && (cx.render_options.document_hidden || !item.is_doc_hidden())
        {
            inserted.insert((item.type_(), name));
        }
        item
    }));
    items.extend(doc.mods.iter().filter_map(|x| {
        if !inserted.insert((ItemType::Module, x.name)) {
            return None;
        }
        let item = clean_doc_module(x, cx);
        if !cx.render_options.document_hidden && item.is_doc_hidden() {
            // Hidden modules are stripped at a later stage.
            // If a hidden module has the same name as a visible one, we want
            // to keep both of them around.
            inserted.remove(&(ItemType::Module, x.name));
        }
        Some(item)
    }));

    // Split up imports from all other items.
    //
    // This covers the case where somebody does an import which should pull in an item,
    // but there's already an item with the same namespace and same name. Rust gives
    // priority to the not-imported one, so we should, too.
    items.extend(doc.items.values().flat_map(|(item, renamed, import_id)| {
        // First, lower everything other than glob imports.
        if matches!(item.kind, hir::ItemKind::Use(_, hir::UseKind::Glob)) {
            return Vec::new();
        }
        let v = clean_maybe_renamed_item(cx, item, *renamed, *import_id);
        for item in &v {
            if let Some(name) = item.name
                && (cx.render_options.document_hidden || !item.is_doc_hidden())
            {
                inserted.insert((item.type_(), name));
            }
        }
        v
    }));
    items.extend(doc.inlined_foreigns.iter().flat_map(|((_, renamed), (res, local_import_id))| {
        let Some(def_id) = res.opt_def_id() else { return Vec::new() };
        let name = renamed.unwrap_or_else(|| cx.tcx.item_name(def_id));
        let import = cx.tcx.hir_expect_item(*local_import_id);
        match import.kind {
            hir::ItemKind::Use(path, kind) => {
                let hir::UsePath { segments, span, .. } = *path;
                let path = hir::Path { segments, res: *res, span };
                clean_use_statement_inner(import, name, &path, kind, cx, &mut Default::default())
            }
            _ => unreachable!(),
        }
    }));
    items.extend(doc.items.values().flat_map(|(item, renamed, _)| {
        // Now we actually lower the imports, skipping everything else.
        if let hir::ItemKind::Use(path, hir::UseKind::Glob) = item.kind {
<<<<<<< HEAD
            let name = renamed.unwrap_or_else(|| cx.tcx.hir_name(item.hir_id()));
=======
            let name = renamed.unwrap_or(kw::Empty); // using kw::Empty is a bit of a hack
>>>>>>> ff46ea82
            clean_use_statement(item, name, path, hir::UseKind::Glob, cx, &mut inserted)
        } else {
            // skip everything else
            Vec::new()
        }
    }));

    // determine if we should display the inner contents or
    // the outer `mod` item for the source code.

    let span = Span::new({
        let where_outer = doc.where_outer(cx.tcx);
        let sm = cx.sess().source_map();
        let outer = sm.lookup_char_pos(where_outer.lo());
        let inner = sm.lookup_char_pos(doc.where_inner.lo());
        if outer.file.start_pos == inner.file.start_pos {
            // mod foo { ... }
            where_outer
        } else {
            // mod foo; (and a separate SourceFile for the contents)
            doc.where_inner
        }
    });

    let kind = ModuleItem(Module { items, span });
    generate_item_with_correct_attrs(
        cx,
        kind,
        doc.def_id.to_def_id(),
        doc.name,
        doc.import_id,
        doc.renamed,
    )
}

fn is_glob_import(tcx: TyCtxt<'_>, import_id: LocalDefId) -> bool {
    if let hir::Node::Item(item) = tcx.hir_node_by_def_id(import_id)
        && let hir::ItemKind::Use(_, use_kind) = item.kind
    {
        use_kind == hir::UseKind::Glob
    } else {
        false
    }
}

fn generate_item_with_correct_attrs(
    cx: &mut DocContext<'_>,
    kind: ItemKind,
    def_id: DefId,
    name: Symbol,
    import_id: Option<LocalDefId>,
    renamed: Option<Symbol>,
) -> Item {
    let target_attrs = inline::load_attrs(cx, def_id);
    let attrs = if let Some(import_id) = import_id {
        // glob reexports are treated the same as `#[doc(inline)]` items.
        //
        // For glob re-exports the item may or may not exist to be re-exported (potentially the cfgs
        // on the path up until the glob can be removed, and only cfgs on the globbed item itself
        // matter), for non-inlined re-exports see #85043.
        let is_inline = hir_attr_lists(inline::load_attrs(cx, import_id.to_def_id()), sym::doc)
            .get_word_attr(sym::inline)
            .is_some()
            || (is_glob_import(cx.tcx, import_id)
                && (cx.render_options.document_hidden || !cx.tcx.is_doc_hidden(def_id)));
        let mut attrs = get_all_import_attributes(cx, import_id, def_id, is_inline);
        add_without_unwanted_attributes(&mut attrs, target_attrs, is_inline, None);
        attrs
    } else {
        // We only keep the item's attributes.
        target_attrs.iter().map(|attr| (Cow::Borrowed(attr), None)).collect()
    };
    let cfg = extract_cfg_from_attrs(
        attrs.iter().map(move |(attr, _)| match attr {
            Cow::Borrowed(attr) => *attr,
            Cow::Owned(attr) => attr,
        }),
        cx.tcx,
        &cx.cache.hidden_cfg,
    );
    let attrs = Attributes::from_hir_iter(attrs.iter().map(|(attr, did)| (&**attr, *did)), false);

    let name = renamed.or(Some(name));
    let mut item = Item::from_def_id_and_attrs_and_parts(def_id, name, kind, attrs, cfg);
    item.inline_stmt_id = import_id;
    item
}

fn clean_generic_bound<'tcx>(
    bound: &hir::GenericBound<'tcx>,
    cx: &mut DocContext<'tcx>,
) -> Option<GenericBound> {
    Some(match *bound {
        hir::GenericBound::Outlives(lt) => GenericBound::Outlives(clean_lifetime(lt, cx)),
        hir::GenericBound::Trait(ref t) => {
            // `T: ~const Destruct` is hidden because `T: Destruct` is a no-op.
            if let hir::BoundConstness::Maybe(_) = t.modifiers.constness
                && cx.tcx.lang_items().destruct_trait() == Some(t.trait_ref.trait_def_id().unwrap())
            {
                return None;
            }

            GenericBound::TraitBound(clean_poly_trait_ref(t, cx), t.modifiers)
        }
        hir::GenericBound::Use(args, ..) => {
            GenericBound::Use(args.iter().map(|arg| clean_precise_capturing_arg(arg, cx)).collect())
        }
    })
}

pub(crate) fn clean_trait_ref_with_constraints<'tcx>(
    cx: &mut DocContext<'tcx>,
    trait_ref: ty::PolyTraitRef<'tcx>,
    constraints: ThinVec<AssocItemConstraint>,
) -> Path {
    let kind = cx.tcx.def_kind(trait_ref.def_id()).into();
    if !matches!(kind, ItemType::Trait | ItemType::TraitAlias) {
        span_bug!(cx.tcx.def_span(trait_ref.def_id()), "`TraitRef` had unexpected kind {kind:?}");
    }
    inline::record_extern_fqn(cx, trait_ref.def_id(), kind);
    let path = clean_middle_path(
        cx,
        trait_ref.def_id(),
        true,
        constraints,
        trait_ref.map_bound(|tr| tr.args),
    );

    debug!(?trait_ref);

    path
}

fn clean_poly_trait_ref_with_constraints<'tcx>(
    cx: &mut DocContext<'tcx>,
    poly_trait_ref: ty::PolyTraitRef<'tcx>,
    constraints: ThinVec<AssocItemConstraint>,
) -> GenericBound {
    GenericBound::TraitBound(
        PolyTrait {
            trait_: clean_trait_ref_with_constraints(cx, poly_trait_ref, constraints),
            generic_params: clean_bound_vars(poly_trait_ref.bound_vars()),
        },
        hir::TraitBoundModifiers::NONE,
    )
}

fn clean_lifetime(lifetime: &hir::Lifetime, cx: &DocContext<'_>) -> Lifetime {
    if let Some(
        rbv::ResolvedArg::EarlyBound(did)
        | rbv::ResolvedArg::LateBound(_, _, did)
        | rbv::ResolvedArg::Free(_, did),
    ) = cx.tcx.named_bound_var(lifetime.hir_id)
        && let Some(lt) = cx.args.get(&did.to_def_id()).and_then(|arg| arg.as_lt())
    {
        return *lt;
    }
    Lifetime(lifetime.ident.name)
}

pub(crate) fn clean_precise_capturing_arg(
    arg: &hir::PreciseCapturingArg<'_>,
    cx: &DocContext<'_>,
) -> PreciseCapturingArg {
    match arg {
        hir::PreciseCapturingArg::Lifetime(lt) => {
            PreciseCapturingArg::Lifetime(clean_lifetime(lt, cx))
        }
        hir::PreciseCapturingArg::Param(param) => PreciseCapturingArg::Param(param.ident.name),
    }
}

pub(crate) fn clean_const<'tcx>(
    constant: &hir::ConstArg<'tcx>,
    _cx: &mut DocContext<'tcx>,
) -> ConstantKind {
    match &constant.kind {
        hir::ConstArgKind::Path(qpath) => {
            ConstantKind::Path { path: qpath_to_string(qpath).into() }
        }
        hir::ConstArgKind::Anon(anon) => ConstantKind::Anonymous { body: anon.body },
        hir::ConstArgKind::Infer(..) => ConstantKind::Infer,
    }
}

pub(crate) fn clean_middle_const<'tcx>(
    constant: ty::Binder<'tcx, ty::Const<'tcx>>,
    _cx: &mut DocContext<'tcx>,
) -> ConstantKind {
    // FIXME: instead of storing the stringified expression, store `self` directly instead.
    ConstantKind::TyConst { expr: constant.skip_binder().to_string().into() }
}

pub(crate) fn clean_middle_region(region: ty::Region<'_>) -> Option<Lifetime> {
    match *region {
        ty::ReStatic => Some(Lifetime::statik()),
        _ if !region.has_name() => None,
        ty::ReBound(_, ty::BoundRegion { kind: ty::BoundRegionKind::Named(_, name), .. }) => {
            Some(Lifetime(name))
        }
        ty::ReEarlyParam(ref data) => Some(Lifetime(data.name)),
        ty::ReBound(..)
        | ty::ReLateParam(..)
        | ty::ReVar(..)
        | ty::ReError(_)
        | ty::RePlaceholder(..)
        | ty::ReErased => {
            debug!("cannot clean region {region:?}");
            None
        }
    }
}

fn clean_where_predicate<'tcx>(
    predicate: &hir::WherePredicate<'tcx>,
    cx: &mut DocContext<'tcx>,
) -> Option<WherePredicate> {
    if !predicate.kind.in_where_clause() {
        return None;
    }
    Some(match *predicate.kind {
        hir::WherePredicateKind::BoundPredicate(ref wbp) => {
            let bound_params = wbp
                .bound_generic_params
                .iter()
                .map(|param| clean_generic_param(cx, None, param))
                .collect();
            WherePredicate::BoundPredicate {
                ty: clean_ty(wbp.bounded_ty, cx),
                bounds: wbp.bounds.iter().filter_map(|x| clean_generic_bound(x, cx)).collect(),
                bound_params,
            }
        }

        hir::WherePredicateKind::RegionPredicate(ref wrp) => WherePredicate::RegionPredicate {
            lifetime: clean_lifetime(wrp.lifetime, cx),
            bounds: wrp.bounds.iter().filter_map(|x| clean_generic_bound(x, cx)).collect(),
        },

        hir::WherePredicateKind::EqPredicate(ref wrp) => WherePredicate::EqPredicate {
            lhs: clean_ty(wrp.lhs_ty, cx),
            rhs: clean_ty(wrp.rhs_ty, cx).into(),
        },
    })
}

pub(crate) fn clean_predicate<'tcx>(
    predicate: ty::Clause<'tcx>,
    cx: &mut DocContext<'tcx>,
) -> Option<WherePredicate> {
    let bound_predicate = predicate.kind();
    match bound_predicate.skip_binder() {
        ty::ClauseKind::Trait(pred) => clean_poly_trait_predicate(bound_predicate.rebind(pred), cx),
        ty::ClauseKind::RegionOutlives(pred) => Some(clean_region_outlives_predicate(pred)),
        ty::ClauseKind::TypeOutlives(pred) => {
            Some(clean_type_outlives_predicate(bound_predicate.rebind(pred), cx))
        }
        ty::ClauseKind::Projection(pred) => {
            Some(clean_projection_predicate(bound_predicate.rebind(pred), cx))
        }
        // FIXME(generic_const_exprs): should this do something?
        ty::ClauseKind::ConstEvaluatable(..)
        | ty::ClauseKind::WellFormed(..)
        | ty::ClauseKind::ConstArgHasType(..)
        // FIXME(const_trait_impl): We can probably use this `HostEffect` pred to render `~const`.
        | ty::ClauseKind::HostEffect(_) => None,
    }
}

fn clean_poly_trait_predicate<'tcx>(
    pred: ty::PolyTraitPredicate<'tcx>,
    cx: &mut DocContext<'tcx>,
) -> Option<WherePredicate> {
    // `T: ~const Destruct` is hidden because `T: Destruct` is a no-op.
    // FIXME(const_trait_impl) check constness
    if Some(pred.skip_binder().def_id()) == cx.tcx.lang_items().destruct_trait() {
        return None;
    }

    let poly_trait_ref = pred.map_bound(|pred| pred.trait_ref);
    Some(WherePredicate::BoundPredicate {
        ty: clean_middle_ty(poly_trait_ref.self_ty(), cx, None, None),
        bounds: vec![clean_poly_trait_ref_with_constraints(cx, poly_trait_ref, ThinVec::new())],
        bound_params: Vec::new(),
    })
}

fn clean_region_outlives_predicate(pred: ty::RegionOutlivesPredicate<'_>) -> WherePredicate {
    let ty::OutlivesPredicate(a, b) = pred;

    WherePredicate::RegionPredicate {
        lifetime: clean_middle_region(a).expect("failed to clean lifetime"),
        bounds: vec![GenericBound::Outlives(
            clean_middle_region(b).expect("failed to clean bounds"),
        )],
    }
}

fn clean_type_outlives_predicate<'tcx>(
    pred: ty::Binder<'tcx, ty::TypeOutlivesPredicate<'tcx>>,
    cx: &mut DocContext<'tcx>,
) -> WherePredicate {
    let ty::OutlivesPredicate(ty, lt) = pred.skip_binder();

    WherePredicate::BoundPredicate {
        ty: clean_middle_ty(pred.rebind(ty), cx, None, None),
        bounds: vec![GenericBound::Outlives(
            clean_middle_region(lt).expect("failed to clean lifetimes"),
        )],
        bound_params: Vec::new(),
    }
}

fn clean_middle_term<'tcx>(
    term: ty::Binder<'tcx, ty::Term<'tcx>>,
    cx: &mut DocContext<'tcx>,
) -> Term {
    match term.skip_binder().unpack() {
        ty::TermKind::Ty(ty) => Term::Type(clean_middle_ty(term.rebind(ty), cx, None, None)),
        ty::TermKind::Const(c) => Term::Constant(clean_middle_const(term.rebind(c), cx)),
    }
}

fn clean_hir_term<'tcx>(term: &hir::Term<'tcx>, cx: &mut DocContext<'tcx>) -> Term {
    match term {
        hir::Term::Ty(ty) => Term::Type(clean_ty(ty, cx)),
        hir::Term::Const(c) => {
            let ct = lower_const_arg_for_rustdoc(cx.tcx, c, FeedConstTy::No);
            Term::Constant(clean_middle_const(ty::Binder::dummy(ct), cx))
        }
    }
}

fn clean_projection_predicate<'tcx>(
    pred: ty::Binder<'tcx, ty::ProjectionPredicate<'tcx>>,
    cx: &mut DocContext<'tcx>,
) -> WherePredicate {
    WherePredicate::EqPredicate {
        lhs: clean_projection(
            pred.map_bound(|p| {
                // FIXME: This needs to be made resilient for `AliasTerm`s that
                // are associated consts.
                p.projection_term.expect_ty(cx.tcx)
            }),
            cx,
            None,
        ),
        rhs: clean_middle_term(pred.map_bound(|p| p.term), cx),
    }
}

fn clean_projection<'tcx>(
    ty: ty::Binder<'tcx, ty::AliasTy<'tcx>>,
    cx: &mut DocContext<'tcx>,
    def_id: Option<DefId>,
) -> Type {
    if cx.tcx.is_impl_trait_in_trait(ty.skip_binder().def_id) {
        return clean_middle_opaque_bounds(cx, ty.skip_binder().def_id, ty.skip_binder().args);
    }

    let trait_ = clean_trait_ref_with_constraints(
        cx,
        ty.map_bound(|ty| ty.trait_ref(cx.tcx)),
        ThinVec::new(),
    );
    let self_type = clean_middle_ty(ty.map_bound(|ty| ty.self_ty()), cx, None, None);
    let self_def_id = if let Some(def_id) = def_id {
        cx.tcx.opt_parent(def_id).or(Some(def_id))
    } else {
        self_type.def_id(&cx.cache)
    };
    let should_show_cast = compute_should_show_cast(self_def_id, &trait_, &self_type);
    Type::QPath(Box::new(QPathData {
        assoc: projection_to_path_segment(ty, cx),
        should_show_cast,
        self_type,
        trait_: Some(trait_),
    }))
}

fn compute_should_show_cast(self_def_id: Option<DefId>, trait_: &Path, self_type: &Type) -> bool {
    !trait_.segments.is_empty()
        && self_def_id
            .zip(Some(trait_.def_id()))
            .map_or(!self_type.is_self_type(), |(id, trait_)| id != trait_)
}

fn projection_to_path_segment<'tcx>(
    ty: ty::Binder<'tcx, ty::AliasTy<'tcx>>,
    cx: &mut DocContext<'tcx>,
) -> PathSegment {
    let def_id = ty.skip_binder().def_id;
    let item = cx.tcx.associated_item(def_id);
    let generics = cx.tcx.generics_of(def_id);
    PathSegment {
        name: item.name,
        args: GenericArgs::AngleBracketed {
            args: clean_middle_generic_args(
                cx,
                ty.map_bound(|ty| &ty.args[generics.parent_count..]),
                false,
                def_id,
            ),
            constraints: Default::default(),
        },
    }
}

fn clean_generic_param_def(
    def: &ty::GenericParamDef,
    defaults: ParamDefaults,
    cx: &mut DocContext<'_>,
) -> GenericParamDef {
    let (name, kind) = match def.kind {
        ty::GenericParamDefKind::Lifetime => {
            (def.name, GenericParamDefKind::Lifetime { outlives: ThinVec::new() })
        }
        ty::GenericParamDefKind::Type { has_default, synthetic, .. } => {
            let default = if let ParamDefaults::Yes = defaults
                && has_default
            {
                Some(clean_middle_ty(
                    ty::Binder::dummy(cx.tcx.type_of(def.def_id).instantiate_identity()),
                    cx,
                    Some(def.def_id),
                    None,
                ))
            } else {
                None
            };
            (
                def.name,
                GenericParamDefKind::Type {
                    bounds: ThinVec::new(), // These are filled in from the where-clauses.
                    default: default.map(Box::new),
                    synthetic,
                },
            )
        }
        ty::GenericParamDefKind::Const { has_default, synthetic } => (
            def.name,
            GenericParamDefKind::Const {
                ty: Box::new(clean_middle_ty(
                    ty::Binder::dummy(
                        cx.tcx
                            .type_of(def.def_id)
                            .no_bound_vars()
                            .expect("const parameter types cannot be generic"),
                    ),
                    cx,
                    Some(def.def_id),
                    None,
                )),
                default: if let ParamDefaults::Yes = defaults
                    && has_default
                {
                    Some(Box::new(
                        cx.tcx.const_param_default(def.def_id).instantiate_identity().to_string(),
                    ))
                } else {
                    None
                },
                synthetic,
            },
        ),
    };

    GenericParamDef { name, def_id: def.def_id, kind }
}

/// Whether to clean generic parameter defaults or not.
enum ParamDefaults {
    Yes,
    No,
}

fn clean_generic_param<'tcx>(
    cx: &mut DocContext<'tcx>,
    generics: Option<&hir::Generics<'tcx>>,
    param: &hir::GenericParam<'tcx>,
) -> GenericParamDef {
    let (name, kind) = match param.kind {
        hir::GenericParamKind::Lifetime { .. } => {
            let outlives = if let Some(generics) = generics {
                generics
                    .outlives_for_param(param.def_id)
                    .filter(|bp| !bp.in_where_clause)
                    .flat_map(|bp| bp.bounds)
                    .map(|bound| match bound {
                        hir::GenericBound::Outlives(lt) => clean_lifetime(lt, cx),
                        _ => panic!(),
                    })
                    .collect()
            } else {
                ThinVec::new()
            };
            (param.name.ident().name, GenericParamDefKind::Lifetime { outlives })
        }
        hir::GenericParamKind::Type { ref default, synthetic } => {
            let bounds = if let Some(generics) = generics {
                generics
                    .bounds_for_param(param.def_id)
                    .filter(|bp| bp.origin != PredicateOrigin::WhereClause)
                    .flat_map(|bp| bp.bounds)
                    .filter_map(|x| clean_generic_bound(x, cx))
                    .collect()
            } else {
                ThinVec::new()
            };
            (
                param.name.ident().name,
                GenericParamDefKind::Type {
                    bounds,
                    default: default.map(|t| clean_ty(t, cx)).map(Box::new),
                    synthetic,
                },
            )
        }
        hir::GenericParamKind::Const { ty, default, synthetic } => (
            param.name.ident().name,
            GenericParamDefKind::Const {
                ty: Box::new(clean_ty(ty, cx)),
                default: default.map(|ct| {
                    Box::new(lower_const_arg_for_rustdoc(cx.tcx, ct, FeedConstTy::No).to_string())
                }),
                synthetic,
            },
        ),
    };

    GenericParamDef { name, def_id: param.def_id.to_def_id(), kind }
}

/// Synthetic type-parameters are inserted after normal ones.
/// In order for normal parameters to be able to refer to synthetic ones,
/// scans them first.
fn is_impl_trait(param: &hir::GenericParam<'_>) -> bool {
    match param.kind {
        hir::GenericParamKind::Type { synthetic, .. } => synthetic,
        _ => false,
    }
}

/// This can happen for `async fn`, e.g. `async fn f<'_>(&'_ self)`.
///
/// See `lifetime_to_generic_param` in `rustc_ast_lowering` for more information.
fn is_elided_lifetime(param: &hir::GenericParam<'_>) -> bool {
    matches!(
        param.kind,
        hir::GenericParamKind::Lifetime { kind: hir::LifetimeParamKind::Elided(_) }
    )
}

pub(crate) fn clean_generics<'tcx>(
    gens: &hir::Generics<'tcx>,
    cx: &mut DocContext<'tcx>,
) -> Generics {
    let impl_trait_params = gens
        .params
        .iter()
        .filter(|param| is_impl_trait(param))
        .map(|param| {
            let param = clean_generic_param(cx, Some(gens), param);
            match param.kind {
                GenericParamDefKind::Lifetime { .. } => unreachable!(),
                GenericParamDefKind::Type { ref bounds, .. } => {
                    cx.impl_trait_bounds.insert(param.def_id.into(), bounds.to_vec());
                }
                GenericParamDefKind::Const { .. } => unreachable!(),
            }
            param
        })
        .collect::<Vec<_>>();

    let mut bound_predicates = FxIndexMap::default();
    let mut region_predicates = FxIndexMap::default();
    let mut eq_predicates = ThinVec::default();
    for pred in gens.predicates.iter().filter_map(|x| clean_where_predicate(x, cx)) {
        match pred {
            WherePredicate::BoundPredicate { ty, bounds, bound_params } => {
                match bound_predicates.entry(ty) {
                    IndexEntry::Vacant(v) => {
                        v.insert((bounds, bound_params));
                    }
                    IndexEntry::Occupied(mut o) => {
                        // we merge both bounds.
                        for bound in bounds {
                            if !o.get().0.contains(&bound) {
                                o.get_mut().0.push(bound);
                            }
                        }
                        for bound_param in bound_params {
                            if !o.get().1.contains(&bound_param) {
                                o.get_mut().1.push(bound_param);
                            }
                        }
                    }
                }
            }
            WherePredicate::RegionPredicate { lifetime, bounds } => {
                match region_predicates.entry(lifetime) {
                    IndexEntry::Vacant(v) => {
                        v.insert(bounds);
                    }
                    IndexEntry::Occupied(mut o) => {
                        // we merge both bounds.
                        for bound in bounds {
                            if !o.get().contains(&bound) {
                                o.get_mut().push(bound);
                            }
                        }
                    }
                }
            }
            WherePredicate::EqPredicate { lhs, rhs } => {
                eq_predicates.push(WherePredicate::EqPredicate { lhs, rhs });
            }
        }
    }

    let mut params = ThinVec::with_capacity(gens.params.len());
    // In this loop, we gather the generic parameters (`<'a, B: 'a>`) and check if they have
    // bounds in the where predicates. If so, we move their bounds into the where predicates
    // while also preventing duplicates.
    for p in gens.params.iter().filter(|p| !is_impl_trait(p) && !is_elided_lifetime(p)) {
        let mut p = clean_generic_param(cx, Some(gens), p);
        match &mut p.kind {
            GenericParamDefKind::Lifetime { outlives } => {
                if let Some(region_pred) = region_predicates.get_mut(&Lifetime(p.name)) {
                    // We merge bounds in the `where` clause.
                    for outlive in outlives.drain(..) {
                        let outlive = GenericBound::Outlives(outlive);
                        if !region_pred.contains(&outlive) {
                            region_pred.push(outlive);
                        }
                    }
                }
            }
            GenericParamDefKind::Type { bounds, synthetic: false, .. } => {
                if let Some(bound_pred) = bound_predicates.get_mut(&Type::Generic(p.name)) {
                    // We merge bounds in the `where` clause.
                    for bound in bounds.drain(..) {
                        if !bound_pred.0.contains(&bound) {
                            bound_pred.0.push(bound);
                        }
                    }
                }
            }
            GenericParamDefKind::Type { .. } | GenericParamDefKind::Const { .. } => {
                // nothing to do here.
            }
        }
        params.push(p);
    }
    params.extend(impl_trait_params);

    Generics {
        params,
        where_predicates: bound_predicates
            .into_iter()
            .map(|(ty, (bounds, bound_params))| WherePredicate::BoundPredicate {
                ty,
                bounds,
                bound_params,
            })
            .chain(
                region_predicates
                    .into_iter()
                    .map(|(lifetime, bounds)| WherePredicate::RegionPredicate { lifetime, bounds }),
            )
            .chain(eq_predicates)
            .collect(),
    }
}

fn clean_ty_generics<'tcx>(
    cx: &mut DocContext<'tcx>,
    gens: &ty::Generics,
    preds: ty::GenericPredicates<'tcx>,
) -> Generics {
    // Don't populate `cx.impl_trait_bounds` before cleaning where clauses,
    // since `clean_predicate` would consume them.
    let mut impl_trait = BTreeMap::<u32, Vec<GenericBound>>::default();

    let params: ThinVec<_> = gens
        .own_params
        .iter()
        .filter(|param| match param.kind {
            ty::GenericParamDefKind::Lifetime => !param.is_anonymous_lifetime(),
            ty::GenericParamDefKind::Type { synthetic, .. } => {
                if param.name == kw::SelfUpper {
                    debug_assert_eq!(param.index, 0);
                    return false;
                }
                if synthetic {
                    impl_trait.insert(param.index, vec![]);
                    return false;
                }
                true
            }
            ty::GenericParamDefKind::Const { .. } => true,
        })
        .map(|param| clean_generic_param_def(param, ParamDefaults::Yes, cx))
        .collect();

    // param index -> [(trait DefId, associated type name & generics, term)]
    let mut impl_trait_proj =
        FxHashMap::<u32, Vec<(DefId, PathSegment, ty::Binder<'_, ty::Term<'_>>)>>::default();

    let where_predicates = preds
        .predicates
        .iter()
        .flat_map(|(pred, _)| {
            let mut projection = None;
            let param_idx = {
                let bound_p = pred.kind();
                match bound_p.skip_binder() {
                    ty::ClauseKind::Trait(pred) if let ty::Param(param) = pred.self_ty().kind() => {
                        Some(param.index)
                    }
                    ty::ClauseKind::TypeOutlives(ty::OutlivesPredicate(ty, _reg))
                        if let ty::Param(param) = ty.kind() =>
                    {
                        Some(param.index)
                    }
                    ty::ClauseKind::Projection(p)
                        if let ty::Param(param) = p.projection_term.self_ty().kind() =>
                    {
                        projection = Some(bound_p.rebind(p));
                        Some(param.index)
                    }
                    _ => None,
                }
            };

            if let Some(param_idx) = param_idx
                && let Some(bounds) = impl_trait.get_mut(&param_idx)
            {
                let pred = clean_predicate(*pred, cx)?;

                bounds.extend(pred.get_bounds().into_iter().flatten().cloned());

                if let Some(proj) = projection
                    && let lhs = clean_projection(
                        proj.map_bound(|p| {
                            // FIXME: This needs to be made resilient for `AliasTerm`s that
                            // are associated consts.
                            p.projection_term.expect_ty(cx.tcx)
                        }),
                        cx,
                        None,
                    )
                    && let Some((_, trait_did, name)) = lhs.projection()
                {
                    impl_trait_proj.entry(param_idx).or_default().push((
                        trait_did,
                        name,
                        proj.map_bound(|p| p.term),
                    ));
                }

                return None;
            }

            Some(pred)
        })
        .collect::<Vec<_>>();

    for (idx, mut bounds) in impl_trait {
        let mut has_sized = false;
        bounds.retain(|b| {
            if b.is_sized_bound(cx) {
                has_sized = true;
                false
            } else {
                true
            }
        });
        if !has_sized {
            bounds.push(GenericBound::maybe_sized(cx));
        }

        // Move trait bounds to the front.
        bounds.sort_by_key(|b| !b.is_trait_bound());

        // Add back a `Sized` bound if there are no *trait* bounds remaining (incl. `?Sized`).
        // Since all potential trait bounds are at the front we can just check the first bound.
        if bounds.first().is_none_or(|b| !b.is_trait_bound()) {
            bounds.insert(0, GenericBound::sized(cx));
        }

        if let Some(proj) = impl_trait_proj.remove(&idx) {
            for (trait_did, name, rhs) in proj {
                let rhs = clean_middle_term(rhs, cx);
                simplify::merge_bounds(cx, &mut bounds, trait_did, name, &rhs);
            }
        }

        cx.impl_trait_bounds.insert(idx.into(), bounds);
    }

    // Now that `cx.impl_trait_bounds` is populated, we can process
    // remaining predicates which could contain `impl Trait`.
    let where_predicates =
        where_predicates.into_iter().flat_map(|p| clean_predicate(*p, cx)).collect();

    let mut generics = Generics { params, where_predicates };
    simplify::sized_bounds(cx, &mut generics);
    generics.where_predicates = simplify::where_clauses(cx, generics.where_predicates);
    generics
}

fn clean_ty_alias_inner_type<'tcx>(
    ty: Ty<'tcx>,
    cx: &mut DocContext<'tcx>,
    ret: &mut Vec<Item>,
) -> Option<TypeAliasInnerType> {
    let ty::Adt(adt_def, args) = ty.kind() else {
        return None;
    };

    if !adt_def.did().is_local() {
        cx.with_param_env(adt_def.did(), |cx| {
            inline::build_impls(cx, adt_def.did(), None, ret);
        });
    }

    Some(if adt_def.is_enum() {
        let variants: rustc_index::IndexVec<_, _> = adt_def
            .variants()
            .iter()
            .map(|variant| clean_variant_def_with_args(variant, args, cx))
            .collect();

        if !adt_def.did().is_local() {
            inline::record_extern_fqn(cx, adt_def.did(), ItemType::Enum);
        }

        TypeAliasInnerType::Enum {
            variants,
            is_non_exhaustive: adt_def.is_variant_list_non_exhaustive(),
        }
    } else {
        let variant = adt_def
            .variants()
            .iter()
            .next()
            .unwrap_or_else(|| bug!("a struct or union should always have one variant def"));

        let fields: Vec<_> =
            clean_variant_def_with_args(variant, args, cx).kind.inner_items().cloned().collect();

        if adt_def.is_struct() {
            if !adt_def.did().is_local() {
                inline::record_extern_fqn(cx, adt_def.did(), ItemType::Struct);
            }
            TypeAliasInnerType::Struct { ctor_kind: variant.ctor_kind(), fields }
        } else {
            if !adt_def.did().is_local() {
                inline::record_extern_fqn(cx, adt_def.did(), ItemType::Union);
            }
            TypeAliasInnerType::Union { fields }
        }
    })
}

fn clean_proc_macro<'tcx>(
    item: &hir::Item<'tcx>,
    name: &mut Symbol,
    kind: MacroKind,
    cx: &mut DocContext<'tcx>,
) -> ItemKind {
    let attrs = cx.tcx.hir_attrs(item.hir_id());
    if kind == MacroKind::Derive
        && let Some(derive_name) =
            hir_attr_lists(attrs, sym::proc_macro_derive).find_map(|mi| mi.ident())
    {
        *name = derive_name.name;
    }

    let mut helpers = Vec::new();
    for mi in hir_attr_lists(attrs, sym::proc_macro_derive) {
        if !mi.has_name(sym::attributes) {
            continue;
        }

        if let Some(list) = mi.meta_item_list() {
            for inner_mi in list {
                if let Some(ident) = inner_mi.ident() {
                    helpers.push(ident.name);
                }
            }
        }
    }
    ProcMacroItem(ProcMacro { kind, helpers })
}

fn clean_fn_or_proc_macro<'tcx>(
    item: &hir::Item<'tcx>,
    sig: &hir::FnSig<'tcx>,
    generics: &hir::Generics<'tcx>,
    body_id: hir::BodyId,
    name: &mut Symbol,
    cx: &mut DocContext<'tcx>,
) -> ItemKind {
    let attrs = cx.tcx.hir_attrs(item.hir_id());
    let macro_kind = attrs.iter().find_map(|a| {
        if a.has_name(sym::proc_macro) {
            Some(MacroKind::Bang)
        } else if a.has_name(sym::proc_macro_derive) {
            Some(MacroKind::Derive)
        } else if a.has_name(sym::proc_macro_attribute) {
            Some(MacroKind::Attr)
        } else {
            None
        }
    });
    match macro_kind {
        Some(kind) => clean_proc_macro(item, name, kind, cx),
        None => {
            let mut func = clean_function(cx, sig, generics, FunctionArgs::Body(body_id));
            clean_fn_decl_legacy_const_generics(&mut func, attrs);
            FunctionItem(func)
        }
    }
}

/// This is needed to make it more "readable" when documenting functions using
/// `rustc_legacy_const_generics`. More information in
/// <https://github.com/rust-lang/rust/issues/83167>.
fn clean_fn_decl_legacy_const_generics(func: &mut Function, attrs: &[hir::Attribute]) {
    for meta_item_list in attrs
        .iter()
        .filter(|a| a.has_name(sym::rustc_legacy_const_generics))
        .filter_map(|a| a.meta_item_list())
    {
        for (pos, literal) in meta_item_list.iter().filter_map(|meta| meta.lit()).enumerate() {
            match literal.kind {
                ast::LitKind::Int(a, _) => {
                    let param = func.generics.params.remove(0);
                    if let GenericParamDef {
                        name,
                        kind: GenericParamDefKind::Const { ty, .. },
                        ..
                    } = param
                    {
                        func.decl
                            .inputs
                            .values
                            .insert(a.get() as _, Argument { name, type_: *ty, is_const: true });
                    } else {
                        panic!("unexpected non const in position {pos}");
                    }
                }
                _ => panic!("invalid arg index"),
            }
        }
    }
}

enum FunctionArgs<'tcx> {
    Body(hir::BodyId),
    Names(&'tcx [Ident]),
}

fn clean_function<'tcx>(
    cx: &mut DocContext<'tcx>,
    sig: &hir::FnSig<'tcx>,
    generics: &hir::Generics<'tcx>,
    args: FunctionArgs<'tcx>,
) -> Box<Function> {
    let (generics, decl) = enter_impl_trait(cx, |cx| {
        // NOTE: generics must be cleaned before args
        let generics = clean_generics(generics, cx);
        let args = match args {
            FunctionArgs::Body(body_id) => {
                clean_args_from_types_and_body_id(cx, sig.decl.inputs, body_id)
            }
            FunctionArgs::Names(names) => {
                clean_args_from_types_and_names(cx, sig.decl.inputs, names)
            }
        };
        let decl = clean_fn_decl_with_args(cx, sig.decl, Some(&sig.header), args);
        (generics, decl)
    });
    Box::new(Function { decl, generics })
}

fn clean_args_from_types_and_names<'tcx>(
    cx: &mut DocContext<'tcx>,
    types: &[hir::Ty<'tcx>],
    names: &[Ident],
) -> Arguments {
    fn nonempty_name(ident: &Ident) -> Option<Symbol> {
        if ident.name == kw::Underscore || ident.name == kw::Empty {
            None
        } else {
            Some(ident.name)
        }
    }

    // If at least one argument has a name, use `_` as the name of unnamed
    // arguments. Otherwise omit argument names.
    let default_name = if names.iter().any(|ident| nonempty_name(ident).is_some()) {
        kw::Underscore
    } else {
        kw::Empty
    };

    Arguments {
        values: types
            .iter()
            .enumerate()
            .map(|(i, ty)| Argument {
                type_: clean_ty(ty, cx),
                name: names.get(i).and_then(nonempty_name).unwrap_or(default_name),
                is_const: false,
            })
            .collect(),
    }
}

fn clean_args_from_types_and_body_id<'tcx>(
    cx: &mut DocContext<'tcx>,
    types: &[hir::Ty<'tcx>],
    body_id: hir::BodyId,
) -> Arguments {
    let body = cx.tcx.hir_body(body_id);

    Arguments {
        values: types
            .iter()
            .zip(body.params)
            .map(|(ty, param)| Argument {
                name: name_from_pat(param.pat),
                type_: clean_ty(ty, cx),
                is_const: false,
            })
            .collect(),
    }
}

fn clean_fn_decl_with_args<'tcx>(
    cx: &mut DocContext<'tcx>,
    decl: &hir::FnDecl<'tcx>,
    header: Option<&hir::FnHeader>,
    args: Arguments,
) -> FnDecl {
    let mut output = match decl.output {
        hir::FnRetTy::Return(typ) => clean_ty(typ, cx),
        hir::FnRetTy::DefaultReturn(..) => Type::Tuple(Vec::new()),
    };
    if let Some(header) = header
        && header.is_async()
    {
        output = output.sugared_async_return_type();
    }
    FnDecl { inputs: args, output, c_variadic: decl.c_variadic }
}

fn clean_poly_fn_sig<'tcx>(
    cx: &mut DocContext<'tcx>,
    did: Option<DefId>,
    sig: ty::PolyFnSig<'tcx>,
) -> FnDecl {
    let mut names = did.map_or(&[] as &[_], |did| cx.tcx.fn_arg_names(did)).iter();

    // We assume all empty tuples are default return type. This theoretically can discard `-> ()`,
    // but shouldn't change any code meaning.
    let mut output = clean_middle_ty(sig.output(), cx, None, None);

    // If the return type isn't an `impl Trait`, we can safely assume that this
    // function isn't async without needing to execute the query `asyncness` at
    // all which gives us a noticeable performance boost.
    if let Some(did) = did
        && let Type::ImplTrait(_) = output
        && cx.tcx.asyncness(did).is_async()
    {
        output = output.sugared_async_return_type();
    }

    FnDecl {
        output,
        c_variadic: sig.skip_binder().c_variadic,
        inputs: Arguments {
            values: sig
                .inputs()
                .iter()
                .map(|t| Argument {
                    type_: clean_middle_ty(t.map_bound(|t| *t), cx, None, None),
                    name: names
                        .next()
                        .map(|i| i.name)
                        .filter(|i| !i.is_empty())
                        .unwrap_or(kw::Underscore),
                    is_const: false,
                })
                .collect(),
        },
    }
}

fn clean_trait_ref<'tcx>(trait_ref: &hir::TraitRef<'tcx>, cx: &mut DocContext<'tcx>) -> Path {
    let path = clean_path(trait_ref.path, cx);
    register_res(cx, path.res);
    path
}

fn clean_poly_trait_ref<'tcx>(
    poly_trait_ref: &hir::PolyTraitRef<'tcx>,
    cx: &mut DocContext<'tcx>,
) -> PolyTrait {
    PolyTrait {
        trait_: clean_trait_ref(&poly_trait_ref.trait_ref, cx),
        generic_params: poly_trait_ref
            .bound_generic_params
            .iter()
            .filter(|p| !is_elided_lifetime(p))
            .map(|x| clean_generic_param(cx, None, x))
            .collect(),
    }
}

fn clean_trait_item<'tcx>(trait_item: &hir::TraitItem<'tcx>, cx: &mut DocContext<'tcx>) -> Item {
    let local_did = trait_item.owner_id.to_def_id();
    cx.with_param_env(local_did, |cx| {
        let inner = match trait_item.kind {
            hir::TraitItemKind::Const(ty, Some(default)) => {
                ProvidedAssocConstItem(Box::new(Constant {
                    generics: enter_impl_trait(cx, |cx| clean_generics(trait_item.generics, cx)),
                    kind: ConstantKind::Local { def_id: local_did, body: default },
                    type_: clean_ty(ty, cx),
                }))
            }
            hir::TraitItemKind::Const(ty, None) => {
                let generics = enter_impl_trait(cx, |cx| clean_generics(trait_item.generics, cx));
                RequiredAssocConstItem(generics, Box::new(clean_ty(ty, cx)))
            }
            hir::TraitItemKind::Fn(ref sig, hir::TraitFn::Provided(body)) => {
                let m = clean_function(cx, sig, trait_item.generics, FunctionArgs::Body(body));
                MethodItem(m, None)
            }
            hir::TraitItemKind::Fn(ref sig, hir::TraitFn::Required(names)) => {
                let m = clean_function(cx, sig, trait_item.generics, FunctionArgs::Names(names));
                RequiredMethodItem(m)
            }
            hir::TraitItemKind::Type(bounds, Some(default)) => {
                let generics = enter_impl_trait(cx, |cx| clean_generics(trait_item.generics, cx));
                let bounds = bounds.iter().filter_map(|x| clean_generic_bound(x, cx)).collect();
                let item_type =
                    clean_middle_ty(ty::Binder::dummy(lower_ty(cx.tcx, default)), cx, None, None);
                AssocTypeItem(
                    Box::new(TypeAlias {
                        type_: clean_ty(default, cx),
                        generics,
                        inner_type: None,
                        item_type: Some(item_type),
                    }),
                    bounds,
                )
            }
            hir::TraitItemKind::Type(bounds, None) => {
                let generics = enter_impl_trait(cx, |cx| clean_generics(trait_item.generics, cx));
                let bounds = bounds.iter().filter_map(|x| clean_generic_bound(x, cx)).collect();
                RequiredAssocTypeItem(generics, bounds)
            }
        };
        Item::from_def_id_and_parts(local_did, Some(trait_item.ident.name), inner, cx)
    })
}

pub(crate) fn clean_impl_item<'tcx>(
    impl_: &hir::ImplItem<'tcx>,
    cx: &mut DocContext<'tcx>,
) -> Item {
    let local_did = impl_.owner_id.to_def_id();
    cx.with_param_env(local_did, |cx| {
        let inner = match impl_.kind {
            hir::ImplItemKind::Const(ty, expr) => ImplAssocConstItem(Box::new(Constant {
                generics: clean_generics(impl_.generics, cx),
                kind: ConstantKind::Local { def_id: local_did, body: expr },
                type_: clean_ty(ty, cx),
            })),
            hir::ImplItemKind::Fn(ref sig, body) => {
                let m = clean_function(cx, sig, impl_.generics, FunctionArgs::Body(body));
                let defaultness = cx.tcx.defaultness(impl_.owner_id);
                MethodItem(m, Some(defaultness))
            }
            hir::ImplItemKind::Type(hir_ty) => {
                let type_ = clean_ty(hir_ty, cx);
                let generics = clean_generics(impl_.generics, cx);
                let item_type =
                    clean_middle_ty(ty::Binder::dummy(lower_ty(cx.tcx, hir_ty)), cx, None, None);
                AssocTypeItem(
                    Box::new(TypeAlias {
                        type_,
                        generics,
                        inner_type: None,
                        item_type: Some(item_type),
                    }),
                    Vec::new(),
                )
            }
        };

        Item::from_def_id_and_parts(local_did, Some(impl_.ident.name), inner, cx)
    })
}

pub(crate) fn clean_middle_assoc_item(assoc_item: &ty::AssocItem, cx: &mut DocContext<'_>) -> Item {
    let tcx = cx.tcx;
    let kind = match assoc_item.kind {
        ty::AssocKind::Const => {
            let ty = clean_middle_ty(
                ty::Binder::dummy(tcx.type_of(assoc_item.def_id).instantiate_identity()),
                cx,
                Some(assoc_item.def_id),
                None,
            );

            let mut generics = clean_ty_generics(
                cx,
                tcx.generics_of(assoc_item.def_id),
                tcx.explicit_predicates_of(assoc_item.def_id),
            );
            simplify::move_bounds_to_generic_parameters(&mut generics);

            match assoc_item.container {
                ty::AssocItemContainer::Impl => ImplAssocConstItem(Box::new(Constant {
                    generics,
                    kind: ConstantKind::Extern { def_id: assoc_item.def_id },
                    type_: ty,
                })),
                ty::AssocItemContainer::Trait => {
                    if tcx.defaultness(assoc_item.def_id).has_value() {
                        ProvidedAssocConstItem(Box::new(Constant {
                            generics,
                            kind: ConstantKind::Extern { def_id: assoc_item.def_id },
                            type_: ty,
                        }))
                    } else {
                        RequiredAssocConstItem(generics, Box::new(ty))
                    }
                }
            }
        }
        ty::AssocKind::Fn => {
            let mut item = inline::build_function(cx, assoc_item.def_id);

            if assoc_item.fn_has_self_parameter {
                let self_ty = match assoc_item.container {
                    ty::AssocItemContainer::Impl => {
                        tcx.type_of(assoc_item.container_id(tcx)).instantiate_identity()
                    }
                    ty::AssocItemContainer::Trait => tcx.types.self_param,
                };
                let self_arg_ty =
                    tcx.fn_sig(assoc_item.def_id).instantiate_identity().input(0).skip_binder();
                if self_arg_ty == self_ty {
                    item.decl.inputs.values[0].type_ = SelfTy;
                } else if let ty::Ref(_, ty, _) = *self_arg_ty.kind()
                    && ty == self_ty
                {
                    match item.decl.inputs.values[0].type_ {
                        BorrowedRef { ref mut type_, .. } => **type_ = SelfTy,
                        _ => unreachable!(),
                    }
                }
            }

            let provided = match assoc_item.container {
                ty::AssocItemContainer::Impl => true,
                ty::AssocItemContainer::Trait => assoc_item.defaultness(tcx).has_value(),
            };
            if provided {
                let defaultness = match assoc_item.container {
                    ty::AssocItemContainer::Impl => Some(assoc_item.defaultness(tcx)),
                    ty::AssocItemContainer::Trait => None,
                };
                MethodItem(item, defaultness)
            } else {
                RequiredMethodItem(item)
            }
        }
        ty::AssocKind::Type => {
            let my_name = assoc_item.name;

            fn param_eq_arg(param: &GenericParamDef, arg: &GenericArg) -> bool {
                match (&param.kind, arg) {
                    (GenericParamDefKind::Type { .. }, GenericArg::Type(Type::Generic(ty)))
                        if *ty == param.name =>
                    {
                        true
                    }
                    (GenericParamDefKind::Lifetime { .. }, GenericArg::Lifetime(Lifetime(lt)))
                        if *lt == param.name =>
                    {
                        true
                    }
                    (GenericParamDefKind::Const { .. }, GenericArg::Const(c)) => match &**c {
                        ConstantKind::TyConst { expr } => **expr == *param.name.as_str(),
                        _ => false,
                    },
                    _ => false,
                }
            }

            let mut predicates = tcx.explicit_predicates_of(assoc_item.def_id).predicates;
            if let ty::AssocItemContainer::Trait = assoc_item.container {
                let bounds = tcx.explicit_item_bounds(assoc_item.def_id).iter_identity_copied();
                predicates = tcx.arena.alloc_from_iter(bounds.chain(predicates.iter().copied()));
            }
            let mut generics = clean_ty_generics(
                cx,
                tcx.generics_of(assoc_item.def_id),
                ty::GenericPredicates { parent: None, predicates },
            );
            simplify::move_bounds_to_generic_parameters(&mut generics);

            if let ty::AssocItemContainer::Trait = assoc_item.container {
                // Move bounds that are (likely) directly attached to the associated type
                // from the where-clause to the associated type.
                // There is no guarantee that this is what the user actually wrote but we have
                // no way of knowing.
                let mut bounds: Vec<GenericBound> = Vec::new();
                generics.where_predicates.retain_mut(|pred| match *pred {
                    WherePredicate::BoundPredicate {
                        ty:
                            QPath(box QPathData {
                                ref assoc,
                                ref self_type,
                                trait_: Some(ref trait_),
                                ..
                            }),
                        bounds: ref mut pred_bounds,
                        ..
                    } => {
                        if assoc.name != my_name {
                            return true;
                        }
                        if trait_.def_id() != assoc_item.container_id(tcx) {
                            return true;
                        }
                        if *self_type != SelfTy {
                            return true;
                        }
                        match &assoc.args {
                            GenericArgs::AngleBracketed { args, constraints } => {
                                if !constraints.is_empty()
                                    || generics
                                        .params
                                        .iter()
                                        .zip(args.iter())
                                        .any(|(param, arg)| !param_eq_arg(param, arg))
                                {
                                    return true;
                                }
                            }
                            GenericArgs::Parenthesized { .. } => {
                                // The only time this happens is if we're inside the rustdoc for Fn(),
                                // which only has one associated type, which is not a GAT, so whatever.
                            }
                            GenericArgs::ReturnTypeNotation => {
                                // Never move these.
                            }
                        }
                        bounds.extend(mem::take(pred_bounds));
                        false
                    }
                    _ => true,
                });
                // Our Sized/?Sized bound didn't get handled when creating the generics
                // because we didn't actually get our whole set of bounds until just now
                // (some of them may have come from the trait). If we do have a sized
                // bound, we remove it, and if we don't then we add the `?Sized` bound
                // at the end.
                match bounds.iter().position(|b| b.is_sized_bound(cx)) {
                    Some(i) => {
                        bounds.remove(i);
                    }
                    None => bounds.push(GenericBound::maybe_sized(cx)),
                }

                if tcx.defaultness(assoc_item.def_id).has_value() {
                    AssocTypeItem(
                        Box::new(TypeAlias {
                            type_: clean_middle_ty(
                                ty::Binder::dummy(
                                    tcx.type_of(assoc_item.def_id).instantiate_identity(),
                                ),
                                cx,
                                Some(assoc_item.def_id),
                                None,
                            ),
                            generics,
                            inner_type: None,
                            item_type: None,
                        }),
                        bounds,
                    )
                } else {
                    RequiredAssocTypeItem(generics, bounds)
                }
            } else {
                AssocTypeItem(
                    Box::new(TypeAlias {
                        type_: clean_middle_ty(
                            ty::Binder::dummy(
                                tcx.type_of(assoc_item.def_id).instantiate_identity(),
                            ),
                            cx,
                            Some(assoc_item.def_id),
                            None,
                        ),
                        generics,
                        inner_type: None,
                        item_type: None,
                    }),
                    // Associated types inside trait or inherent impls are not allowed to have
                    // item bounds. Thus we don't attempt to move any bounds there.
                    Vec::new(),
                )
            }
        }
    };

    Item::from_def_id_and_parts(assoc_item.def_id, Some(assoc_item.name), kind, cx)
}

fn first_non_private_clean_path<'tcx>(
    cx: &mut DocContext<'tcx>,
    path: &hir::Path<'tcx>,
    new_path_segments: &'tcx [hir::PathSegment<'tcx>],
    new_path_span: rustc_span::Span,
) -> Path {
    let new_hir_path =
        hir::Path { segments: new_path_segments, res: path.res, span: new_path_span };
    let mut new_clean_path = clean_path(&new_hir_path, cx);
    // In here we need to play with the path data one last time to provide it the
    // missing `args` and `res` of the final `Path` we get, which, since it comes
    // from a re-export, doesn't have the generics that were originally there, so
    // we add them by hand.
    if let Some(path_last) = path.segments.last().as_ref()
        && let Some(new_path_last) = new_clean_path.segments[..].last_mut()
        && let Some(path_last_args) = path_last.args.as_ref()
        && path_last.args.is_some()
    {
        assert!(new_path_last.args.is_empty());
        new_path_last.args = clean_generic_args(path_last_args, cx);
    }
    new_clean_path
}

/// The goal of this function is to return the first `Path` which is not private (ie not private
/// or `doc(hidden)`). If it's not possible, it'll return the "end type".
///
/// If the path is not a re-export or is public, it'll return `None`.
fn first_non_private<'tcx>(
    cx: &mut DocContext<'tcx>,
    hir_id: hir::HirId,
    path: &hir::Path<'tcx>,
) -> Option<Path> {
    let target_def_id = path.res.opt_def_id()?;
    let (parent_def_id, ident) = match &path.segments {
        [] => return None,
        // Relative paths are available in the same scope as the owner.
        [leaf] => (cx.tcx.local_parent(hir_id.owner.def_id), leaf.ident),
        // So are self paths.
        [parent, leaf] if parent.ident.name == kw::SelfLower => {
            (cx.tcx.local_parent(hir_id.owner.def_id), leaf.ident)
        }
        // Crate paths are not. We start from the crate root.
        [parent, leaf] if matches!(parent.ident.name, kw::Crate | kw::PathRoot) => {
            (LOCAL_CRATE.as_def_id().as_local()?, leaf.ident)
        }
        [parent, leaf] if parent.ident.name == kw::Super => {
            let parent_mod = cx.tcx.parent_module(hir_id);
            if let Some(super_parent) = cx.tcx.opt_local_parent(parent_mod.to_local_def_id()) {
                (super_parent, leaf.ident)
            } else {
                // If we can't find the parent of the parent, then the parent is already the crate.
                (LOCAL_CRATE.as_def_id().as_local()?, leaf.ident)
            }
        }
        // Absolute paths are not. We start from the parent of the item.
        [.., parent, leaf] => (parent.res.opt_def_id()?.as_local()?, leaf.ident),
    };
    // First we try to get the `DefId` of the item.
    for child in
        cx.tcx.module_children_local(parent_def_id).iter().filter(move |c| c.ident == ident)
    {
        if let Res::Def(DefKind::Ctor(..), _) | Res::SelfCtor(..) = child.res {
            continue;
        }

        if let Some(def_id) = child.res.opt_def_id()
            && target_def_id == def_id
        {
            let mut last_path_res = None;
            'reexps: for reexp in child.reexport_chain.iter() {
                if let Some(use_def_id) = reexp.id()
                    && let Some(local_use_def_id) = use_def_id.as_local()
                    && let hir::Node::Item(item) = cx.tcx.hir_node_by_def_id(local_use_def_id)
                    && let hir::ItemKind::Use(path, hir::UseKind::Single(_)) = item.kind
                {
                    for res in &path.res {
                        if let Res::Def(DefKind::Ctor(..), _) | Res::SelfCtor(..) = res {
                            continue;
                        }
                        if (cx.render_options.document_hidden ||
                            !cx.tcx.is_doc_hidden(use_def_id)) &&
                            // We never check for "cx.render_options.document_private"
                            // because if a re-export is not fully public, it's never
                            // documented.
                            cx.tcx.local_visibility(local_use_def_id).is_public()
                        {
                            break 'reexps;
                        }
                        last_path_res = Some((path, res));
                        continue 'reexps;
                    }
                }
            }
            if !child.reexport_chain.is_empty() {
                // So in here, we use the data we gathered from iterating the reexports. If
                // `last_path_res` is set, it can mean two things:
                //
                // 1. We found a public reexport.
                // 2. We didn't find a public reexport so it's the "end type" path.
                if let Some((new_path, _)) = last_path_res {
                    return Some(first_non_private_clean_path(
                        cx,
                        path,
                        new_path.segments,
                        new_path.span,
                    ));
                }
                // If `last_path_res` is `None`, it can mean two things:
                //
                // 1. The re-export is public, no need to change anything, just use the path as is.
                // 2. Nothing was found, so let's just return the original path.
                return None;
            }
        }
    }
    None
}

fn clean_qpath<'tcx>(hir_ty: &hir::Ty<'tcx>, cx: &mut DocContext<'tcx>) -> Type {
    let hir::Ty { hir_id, span, ref kind } = *hir_ty;
    let hir::TyKind::Path(qpath) = kind else { unreachable!() };

    match qpath {
        hir::QPath::Resolved(None, path) => {
            if let Res::Def(DefKind::TyParam, did) = path.res {
                if let Some(new_ty) = cx.args.get(&did).and_then(|p| p.as_ty()).cloned() {
                    return new_ty;
                }
                if let Some(bounds) = cx.impl_trait_bounds.remove(&did.into()) {
                    return ImplTrait(bounds);
                }
            }

            if let Some(expanded) = maybe_expand_private_type_alias(cx, path) {
                expanded
            } else {
                // First we check if it's a private re-export.
                let path = if let Some(path) = first_non_private(cx, hir_id, path) {
                    path
                } else {
                    clean_path(path, cx)
                };
                resolve_type(cx, path)
            }
        }
        hir::QPath::Resolved(Some(qself), p) => {
            // Try to normalize `<X as Y>::T` to a type
            let ty = lower_ty(cx.tcx, hir_ty);
            // `hir_to_ty` can return projection types with escaping vars for GATs, e.g. `<() as Trait>::Gat<'_>`
            if !ty.has_escaping_bound_vars()
                && let Some(normalized_value) = normalize(cx, ty::Binder::dummy(ty))
            {
                return clean_middle_ty(normalized_value, cx, None, None);
            }

            let trait_segments = &p.segments[..p.segments.len() - 1];
            let trait_def = cx.tcx.associated_item(p.res.def_id()).container_id(cx.tcx);
            let trait_ = self::Path {
                res: Res::Def(DefKind::Trait, trait_def),
                segments: trait_segments.iter().map(|x| clean_path_segment(x, cx)).collect(),
            };
            register_res(cx, trait_.res);
            let self_def_id = DefId::local(qself.hir_id.owner.def_id.local_def_index);
            let self_type = clean_ty(qself, cx);
            let should_show_cast = compute_should_show_cast(Some(self_def_id), &trait_, &self_type);
            Type::QPath(Box::new(QPathData {
                assoc: clean_path_segment(p.segments.last().expect("segments were empty"), cx),
                should_show_cast,
                self_type,
                trait_: Some(trait_),
            }))
        }
        hir::QPath::TypeRelative(qself, segment) => {
            let ty = lower_ty(cx.tcx, hir_ty);
            let self_type = clean_ty(qself, cx);

            let (trait_, should_show_cast) = match ty.kind() {
                ty::Alias(ty::Projection, proj) => {
                    let res = Res::Def(DefKind::Trait, proj.trait_ref(cx.tcx).def_id);
                    let trait_ = clean_path(&hir::Path { span, res, segments: &[] }, cx);
                    register_res(cx, trait_.res);
                    let self_def_id = res.opt_def_id();
                    let should_show_cast =
                        compute_should_show_cast(self_def_id, &trait_, &self_type);

                    (Some(trait_), should_show_cast)
                }
                ty::Alias(ty::Inherent, _) => (None, false),
                // Rustdoc handles `ty::Error`s by turning them into `Type::Infer`s.
                ty::Error(_) => return Type::Infer,
                _ => bug!("clean: expected associated type, found `{ty:?}`"),
            };

            Type::QPath(Box::new(QPathData {
                assoc: clean_path_segment(segment, cx),
                should_show_cast,
                self_type,
                trait_,
            }))
        }
        hir::QPath::LangItem(..) => bug!("clean: requiring documentation of lang item"),
    }
}

fn maybe_expand_private_type_alias<'tcx>(
    cx: &mut DocContext<'tcx>,
    path: &hir::Path<'tcx>,
) -> Option<Type> {
    let Res::Def(DefKind::TyAlias, def_id) = path.res else { return None };
    // Substitute private type aliases
    let def_id = def_id.as_local()?;
    let alias = if !cx.cache.effective_visibilities.is_exported(cx.tcx, def_id.to_def_id())
        && !cx.current_type_aliases.contains_key(&def_id.to_def_id())
    {
        &cx.tcx.hir_expect_item(def_id).kind
    } else {
        return None;
    };
    let hir::ItemKind::TyAlias(_, ty, generics) = alias else { return None };

    let final_seg = &path.segments.last().expect("segments were empty");
    let mut args = DefIdMap::default();
    let generic_args = final_seg.args();

    let mut indices: hir::GenericParamCount = Default::default();
    for param in generics.params.iter() {
        match param.kind {
            hir::GenericParamKind::Lifetime { .. } => {
                let mut j = 0;
                let lifetime = generic_args.args.iter().find_map(|arg| match arg {
                    hir::GenericArg::Lifetime(lt) => {
                        if indices.lifetimes == j {
                            return Some(lt);
                        }
                        j += 1;
                        None
                    }
                    _ => None,
                });
                if let Some(lt) = lifetime {
                    let lt = if !lt.is_anonymous() {
                        clean_lifetime(lt, cx)
                    } else {
                        Lifetime::elided()
                    };
                    args.insert(param.def_id.to_def_id(), GenericArg::Lifetime(lt));
                }
                indices.lifetimes += 1;
            }
            hir::GenericParamKind::Type { ref default, .. } => {
                let mut j = 0;
                let type_ = generic_args.args.iter().find_map(|arg| match arg {
                    hir::GenericArg::Type(ty) => {
                        if indices.types == j {
                            return Some(ty.as_unambig_ty());
                        }
                        j += 1;
                        None
                    }
                    _ => None,
                });
                if let Some(ty) = type_.or(*default) {
                    args.insert(param.def_id.to_def_id(), GenericArg::Type(clean_ty(ty, cx)));
                }
                indices.types += 1;
            }
            // FIXME(#82852): Instantiate const parameters.
            hir::GenericParamKind::Const { .. } => {}
        }
    }

    Some(cx.enter_alias(args, def_id.to_def_id(), |cx| {
        cx.with_param_env(def_id.to_def_id(), |cx| clean_ty(ty, cx))
    }))
}

pub(crate) fn clean_ty<'tcx>(ty: &hir::Ty<'tcx>, cx: &mut DocContext<'tcx>) -> Type {
    use rustc_hir::*;

    match ty.kind {
        TyKind::Never => Primitive(PrimitiveType::Never),
        TyKind::Ptr(ref m) => RawPointer(m.mutbl, Box::new(clean_ty(m.ty, cx))),
        TyKind::Ref(l, ref m) => {
            let lifetime = if l.is_anonymous() { None } else { Some(clean_lifetime(l, cx)) };
            BorrowedRef { lifetime, mutability: m.mutbl, type_: Box::new(clean_ty(m.ty, cx)) }
        }
        TyKind::Slice(ty) => Slice(Box::new(clean_ty(ty, cx))),
        TyKind::Pat(ty, pat) => Type::Pat(Box::new(clean_ty(ty, cx)), format!("{pat:?}").into()),
        TyKind::Array(ty, const_arg) => {
            // NOTE(min_const_generics): We can't use `const_eval_poly` for constants
            // as we currently do not supply the parent generics to anonymous constants
            // but do allow `ConstKind::Param`.
            //
            // `const_eval_poly` tries to first substitute generic parameters which
            // results in an ICE while manually constructing the constant and using `eval`
            // does nothing for `ConstKind::Param`.
            let length = match const_arg.kind {
                hir::ConstArgKind::Infer(..) => "_".to_string(),
                hir::ConstArgKind::Anon(hir::AnonConst { def_id, .. }) => {
                    let ct = lower_const_arg_for_rustdoc(cx.tcx, const_arg, FeedConstTy::No);
                    let typing_env = ty::TypingEnv::post_analysis(cx.tcx, *def_id);
                    let ct = cx.tcx.normalize_erasing_regions(typing_env, ct);
                    print_const(cx, ct)
                }
                hir::ConstArgKind::Path(..) => {
                    let ct = lower_const_arg_for_rustdoc(cx.tcx, const_arg, FeedConstTy::No);
                    print_const(cx, ct)
                }
            };
            Array(Box::new(clean_ty(ty, cx)), length.into())
        }
        TyKind::Tup(tys) => Tuple(tys.iter().map(|ty| clean_ty(ty, cx)).collect()),
        TyKind::OpaqueDef(ty) => {
            ImplTrait(ty.bounds.iter().filter_map(|x| clean_generic_bound(x, cx)).collect())
        }
        TyKind::Path(_) => clean_qpath(ty, cx),
        TyKind::TraitObject(bounds, lifetime) => {
            let bounds = bounds.iter().map(|bound| clean_poly_trait_ref(bound, cx)).collect();
            let lifetime = if !lifetime.is_elided() {
                Some(clean_lifetime(lifetime.pointer(), cx))
            } else {
                None
            };
            DynTrait(bounds, lifetime)
        }
        TyKind::BareFn(barefn) => BareFunction(Box::new(clean_bare_fn_ty(barefn, cx))),
        TyKind::UnsafeBinder(unsafe_binder_ty) => {
            UnsafeBinder(Box::new(clean_unsafe_binder_ty(unsafe_binder_ty, cx)))
        }
        // Rustdoc handles `TyKind::Err`s by turning them into `Type::Infer`s.
        TyKind::Infer(())
        | TyKind::Err(_)
        | TyKind::Typeof(..)
        | TyKind::InferDelegation(..)
        | TyKind::TraitAscription(_) => Infer,
    }
}

/// Returns `None` if the type could not be normalized
fn normalize<'tcx>(
    cx: &DocContext<'tcx>,
    ty: ty::Binder<'tcx, Ty<'tcx>>,
) -> Option<ty::Binder<'tcx, Ty<'tcx>>> {
    // HACK: low-churn fix for #79459 while we wait for a trait normalization fix
    if !cx.tcx.sess.opts.unstable_opts.normalize_docs {
        return None;
    }

    use rustc_middle::traits::ObligationCause;
    use rustc_trait_selection::infer::TyCtxtInferExt;
    use rustc_trait_selection::traits::query::normalize::QueryNormalizeExt;

    // Try to normalize `<X as Y>::T` to a type
    let infcx = cx.tcx.infer_ctxt().build(TypingMode::non_body_analysis());
    let normalized = infcx
        .at(&ObligationCause::dummy(), cx.param_env)
        .query_normalize(ty)
        .map(|resolved| infcx.resolve_vars_if_possible(resolved.value));
    match normalized {
        Ok(normalized_value) => {
            debug!("normalized {ty:?} to {normalized_value:?}");
            Some(normalized_value)
        }
        Err(err) => {
            debug!("failed to normalize {ty:?}: {err:?}");
            None
        }
    }
}

fn clean_trait_object_lifetime_bound<'tcx>(
    region: ty::Region<'tcx>,
    container: Option<ContainerTy<'_, 'tcx>>,
    preds: &'tcx ty::List<ty::PolyExistentialPredicate<'tcx>>,
    tcx: TyCtxt<'tcx>,
) -> Option<Lifetime> {
    if can_elide_trait_object_lifetime_bound(region, container, preds, tcx) {
        return None;
    }

    // Since there is a semantic difference between an implicitly elided (i.e. "defaulted") object
    // lifetime and an explicitly elided object lifetime (`'_`), we intentionally don't hide the
    // latter contrary to `clean_middle_region`.
    match *region {
        ty::ReStatic => Some(Lifetime::statik()),
        ty::ReEarlyParam(region) if region.name != kw::Empty => Some(Lifetime(region.name)),
        ty::ReBound(_, ty::BoundRegion { kind: ty::BoundRegionKind::Named(_, name), .. })
            if name != kw::Empty =>
        {
            Some(Lifetime(name))
        }
        ty::ReEarlyParam(_)
        | ty::ReBound(..)
        | ty::ReLateParam(_)
        | ty::ReVar(_)
        | ty::RePlaceholder(_)
        | ty::ReErased
        | ty::ReError(_) => None,
    }
}

fn can_elide_trait_object_lifetime_bound<'tcx>(
    region: ty::Region<'tcx>,
    container: Option<ContainerTy<'_, 'tcx>>,
    preds: &'tcx ty::List<ty::PolyExistentialPredicate<'tcx>>,
    tcx: TyCtxt<'tcx>,
) -> bool {
    // Below we quote extracts from https://doc.rust-lang.org/stable/reference/lifetime-elision.html#default-trait-object-lifetimes

    // > If the trait object is used as a type argument of a generic type then the containing type is
    // > first used to try to infer a bound.
    let default = container
        .map_or(ObjectLifetimeDefault::Empty, |container| container.object_lifetime_default(tcx));

    // > If there is a unique bound from the containing type then that is the default
    // If there is a default object lifetime and the given region is lexically equal to it, elide it.
    match default {
        ObjectLifetimeDefault::Static => return *region == ty::ReStatic,
        // FIXME(fmease): Don't compare lexically but respect de Bruijn indices etc. to handle shadowing correctly.
        ObjectLifetimeDefault::Arg(default) => return region.get_name() == default.get_name(),
        // > If there is more than one bound from the containing type then an explicit bound must be specified
        // Due to ambiguity there is no default trait-object lifetime and thus elision is impossible.
        // Don't elide the lifetime.
        ObjectLifetimeDefault::Ambiguous => return false,
        // There is no meaningful bound. Further processing is needed...
        ObjectLifetimeDefault::Empty => {}
    }

    // > If neither of those rules apply, then the bounds on the trait are used:
    match *object_region_bounds(tcx, preds) {
        // > If the trait has no lifetime bounds, then the lifetime is inferred in expressions
        // > and is 'static outside of expressions.
        // FIXME: If we are in an expression context (i.e. fn bodies and const exprs) then the default is
        // `'_` and not `'static`. Only if we are in a non-expression one, the default is `'static`.
        // Note however that at the time of this writing it should be fine to disregard this subtlety
        // as we neither render const exprs faithfully anyway (hiding them in some places or using `_` instead)
        // nor show the contents of fn bodies.
        [] => *region == ty::ReStatic,
        // > If the trait is defined with a single lifetime bound then that bound is used.
        // > If 'static is used for any lifetime bound then 'static is used.
        // FIXME(fmease): Don't compare lexically but respect de Bruijn indices etc. to handle shadowing correctly.
        [object_region] => object_region.get_name() == region.get_name(),
        // There are several distinct trait regions and none are `'static`.
        // Due to ambiguity there is no default trait-object lifetime and thus elision is impossible.
        // Don't elide the lifetime.
        _ => false,
    }
}

#[derive(Debug)]
pub(crate) enum ContainerTy<'a, 'tcx> {
    Ref(ty::Region<'tcx>),
    Regular {
        ty: DefId,
        /// The arguments *have* to contain an arg for the self type if the corresponding generics
        /// contain a self type.
        args: ty::Binder<'tcx, &'a [ty::GenericArg<'tcx>]>,
        arg: usize,
    },
}

impl<'tcx> ContainerTy<'_, 'tcx> {
    fn object_lifetime_default(self, tcx: TyCtxt<'tcx>) -> ObjectLifetimeDefault<'tcx> {
        match self {
            Self::Ref(region) => ObjectLifetimeDefault::Arg(region),
            Self::Regular { ty: container, args, arg: index } => {
                let (DefKind::Struct
                | DefKind::Union
                | DefKind::Enum
                | DefKind::TyAlias
                | DefKind::Trait) = tcx.def_kind(container)
                else {
                    return ObjectLifetimeDefault::Empty;
                };

                let generics = tcx.generics_of(container);
                debug_assert_eq!(generics.parent_count, 0);

                let param = generics.own_params[index].def_id;
                let default = tcx.object_lifetime_default(param);
                match default {
                    rbv::ObjectLifetimeDefault::Param(lifetime) => {
                        // The index is relative to the parent generics but since we don't have any,
                        // we don't need to translate it.
                        let index = generics.param_def_id_to_index[&lifetime];
                        let arg = args.skip_binder()[index as usize].expect_region();
                        ObjectLifetimeDefault::Arg(arg)
                    }
                    rbv::ObjectLifetimeDefault::Empty => ObjectLifetimeDefault::Empty,
                    rbv::ObjectLifetimeDefault::Static => ObjectLifetimeDefault::Static,
                    rbv::ObjectLifetimeDefault::Ambiguous => ObjectLifetimeDefault::Ambiguous,
                }
            }
        }
    }
}

#[derive(Debug, Clone, Copy)]
pub(crate) enum ObjectLifetimeDefault<'tcx> {
    Empty,
    Static,
    Ambiguous,
    Arg(ty::Region<'tcx>),
}

#[instrument(level = "trace", skip(cx), ret)]
pub(crate) fn clean_middle_ty<'tcx>(
    bound_ty: ty::Binder<'tcx, Ty<'tcx>>,
    cx: &mut DocContext<'tcx>,
    parent_def_id: Option<DefId>,
    container: Option<ContainerTy<'_, 'tcx>>,
) -> Type {
    let bound_ty = normalize(cx, bound_ty).unwrap_or(bound_ty);
    match *bound_ty.skip_binder().kind() {
        ty::Never => Primitive(PrimitiveType::Never),
        ty::Bool => Primitive(PrimitiveType::Bool),
        ty::Char => Primitive(PrimitiveType::Char),
        ty::Int(int_ty) => Primitive(int_ty.into()),
        ty::Uint(uint_ty) => Primitive(uint_ty.into()),
        ty::Float(float_ty) => Primitive(float_ty.into()),
        ty::Str => Primitive(PrimitiveType::Str),
        ty::Slice(ty) => Slice(Box::new(clean_middle_ty(bound_ty.rebind(ty), cx, None, None))),
        ty::Pat(ty, pat) => Type::Pat(
            Box::new(clean_middle_ty(bound_ty.rebind(ty), cx, None, None)),
            format!("{pat:?}").into_boxed_str(),
        ),
        ty::Array(ty, n) => {
            let n = cx.tcx.normalize_erasing_regions(cx.typing_env(), n);
            let n = print_const(cx, n);
            Array(Box::new(clean_middle_ty(bound_ty.rebind(ty), cx, None, None)), n.into())
        }
        ty::RawPtr(ty, mutbl) => {
            RawPointer(mutbl, Box::new(clean_middle_ty(bound_ty.rebind(ty), cx, None, None)))
        }
        ty::Ref(r, ty, mutbl) => BorrowedRef {
            lifetime: clean_middle_region(r),
            mutability: mutbl,
            type_: Box::new(clean_middle_ty(
                bound_ty.rebind(ty),
                cx,
                None,
                Some(ContainerTy::Ref(r)),
            )),
        },
        ty::FnDef(..) | ty::FnPtr(..) => {
            // FIXME: should we merge the outer and inner binders somehow?
            let sig = bound_ty.skip_binder().fn_sig(cx.tcx);
            let decl = clean_poly_fn_sig(cx, None, sig);
            let generic_params = clean_bound_vars(sig.bound_vars());

            BareFunction(Box::new(BareFunctionDecl {
                safety: sig.safety(),
                generic_params,
                decl,
                abi: sig.abi(),
            }))
        }
        ty::UnsafeBinder(inner) => {
            let generic_params = clean_bound_vars(inner.bound_vars());
            let ty = clean_middle_ty(inner.into(), cx, None, None);
            UnsafeBinder(Box::new(UnsafeBinderTy { generic_params, ty }))
        }
        ty::Adt(def, args) => {
            let did = def.did();
            let kind = match def.adt_kind() {
                AdtKind::Struct => ItemType::Struct,
                AdtKind::Union => ItemType::Union,
                AdtKind::Enum => ItemType::Enum,
            };
            inline::record_extern_fqn(cx, did, kind);
            let path = clean_middle_path(cx, did, false, ThinVec::new(), bound_ty.rebind(args));
            Type::Path { path }
        }
        ty::Foreign(did) => {
            inline::record_extern_fqn(cx, did, ItemType::ForeignType);
            let path = clean_middle_path(
                cx,
                did,
                false,
                ThinVec::new(),
                ty::Binder::dummy(ty::GenericArgs::empty()),
            );
            Type::Path { path }
        }
        ty::Dynamic(obj, ref reg, _) => {
            // HACK: pick the first `did` as the `did` of the trait object. Someone
            // might want to implement "native" support for marker-trait-only
            // trait objects.
            let mut dids = obj.auto_traits();
            let did = obj
                .principal_def_id()
                .or_else(|| dids.next())
                .unwrap_or_else(|| panic!("found trait object `{bound_ty:?}` with no traits?"));
            let args = match obj.principal() {
                Some(principal) => principal.map_bound(|p| p.args),
                // marker traits have no args.
                _ => ty::Binder::dummy(ty::GenericArgs::empty()),
            };

            inline::record_extern_fqn(cx, did, ItemType::Trait);

            let lifetime = clean_trait_object_lifetime_bound(*reg, container, obj, cx.tcx);

            let mut bounds = dids
                .map(|did| {
                    let empty = ty::Binder::dummy(ty::GenericArgs::empty());
                    let path = clean_middle_path(cx, did, false, ThinVec::new(), empty);
                    inline::record_extern_fqn(cx, did, ItemType::Trait);
                    PolyTrait { trait_: path, generic_params: Vec::new() }
                })
                .collect::<Vec<_>>();

            let constraints = obj
                .projection_bounds()
                .map(|pb| AssocItemConstraint {
                    assoc: projection_to_path_segment(
                        pb.map_bound(|pb| {
                            pb
                                // HACK(compiler-errors): Doesn't actually matter what self
                                // type we put here, because we're only using the GAT's args.
                                .with_self_ty(cx.tcx, cx.tcx.types.self_param)
                                .projection_term
                                // FIXME: This needs to be made resilient for `AliasTerm`s
                                // that are associated consts.
                                .expect_ty(cx.tcx)
                        }),
                        cx,
                    ),
                    kind: AssocItemConstraintKind::Equality {
                        term: clean_middle_term(pb.map_bound(|pb| pb.term), cx),
                    },
                })
                .collect();

            let late_bound_regions: FxIndexSet<_> = obj
                .iter()
                .flat_map(|pred| pred.bound_vars())
                .filter_map(|var| match var {
                    ty::BoundVariableKind::Region(ty::BoundRegionKind::Named(def_id, name))
                        if name != kw::UnderscoreLifetime =>
                    {
                        Some(GenericParamDef::lifetime(def_id, name))
                    }
                    _ => None,
                })
                .collect();
            let late_bound_regions = late_bound_regions.into_iter().collect();

            let path = clean_middle_path(cx, did, false, constraints, args);
            bounds.insert(0, PolyTrait { trait_: path, generic_params: late_bound_regions });

            DynTrait(bounds, lifetime)
        }
        ty::Tuple(t) => {
            Tuple(t.iter().map(|t| clean_middle_ty(bound_ty.rebind(t), cx, None, None)).collect())
        }

        ty::Alias(ty::Projection, data) => {
            clean_projection(bound_ty.rebind(data), cx, parent_def_id)
        }

        ty::Alias(ty::Inherent, alias_ty) => {
            let def_id = alias_ty.def_id;
            let alias_ty = bound_ty.rebind(alias_ty);
            let self_type = clean_middle_ty(alias_ty.map_bound(|ty| ty.self_ty()), cx, None, None);

            Type::QPath(Box::new(QPathData {
                assoc: PathSegment {
                    name: cx.tcx.associated_item(def_id).name,
                    args: GenericArgs::AngleBracketed {
                        args: clean_middle_generic_args(
                            cx,
                            alias_ty.map_bound(|ty| ty.args.as_slice()),
                            true,
                            def_id,
                        ),
                        constraints: Default::default(),
                    },
                },
                should_show_cast: false,
                self_type,
                trait_: None,
            }))
        }

        ty::Alias(ty::Weak, data) => {
            if cx.tcx.features().lazy_type_alias() {
                // Weak type alias `data` represents the `type X` in `type X = Y`. If we need `Y`,
                // we need to use `type_of`.
                let path = clean_middle_path(
                    cx,
                    data.def_id,
                    false,
                    ThinVec::new(),
                    bound_ty.rebind(data.args),
                );
                Type::Path { path }
            } else {
                let ty = cx.tcx.type_of(data.def_id).instantiate(cx.tcx, data.args);
                clean_middle_ty(bound_ty.rebind(ty), cx, None, None)
            }
        }

        ty::Param(ref p) => {
            if let Some(bounds) = cx.impl_trait_bounds.remove(&p.index.into()) {
                ImplTrait(bounds)
            } else if p.name == kw::SelfUpper {
                SelfTy
            } else {
                Generic(p.name)
            }
        }

        ty::Bound(_, ref ty) => match ty.kind {
            ty::BoundTyKind::Param(_, name) => Generic(name),
            ty::BoundTyKind::Anon => panic!("unexpected anonymous bound type variable"),
        },

        ty::Alias(ty::Opaque, ty::AliasTy { def_id, args, .. }) => {
            // If it's already in the same alias, don't get an infinite loop.
            if cx.current_type_aliases.contains_key(&def_id) {
                let path =
                    clean_middle_path(cx, def_id, false, ThinVec::new(), bound_ty.rebind(args));
                Type::Path { path }
            } else {
                *cx.current_type_aliases.entry(def_id).or_insert(0) += 1;
                // Grab the "TraitA + TraitB" from `impl TraitA + TraitB`,
                // by looking up the bounds associated with the def_id.
                let ty = clean_middle_opaque_bounds(cx, def_id, args);
                if let Some(count) = cx.current_type_aliases.get_mut(&def_id) {
                    *count -= 1;
                    if *count == 0 {
                        cx.current_type_aliases.remove(&def_id);
                    }
                }
                ty
            }
        }

        ty::Closure(..) => panic!("Closure"),
        ty::CoroutineClosure(..) => panic!("CoroutineClosure"),
        ty::Coroutine(..) => panic!("Coroutine"),
        ty::Placeholder(..) => panic!("Placeholder"),
        ty::CoroutineWitness(..) => panic!("CoroutineWitness"),
        ty::Infer(..) => panic!("Infer"),

        ty::Error(_) => FatalError.raise(),
    }
}

fn clean_middle_opaque_bounds<'tcx>(
    cx: &mut DocContext<'tcx>,
    impl_trait_def_id: DefId,
    args: ty::GenericArgsRef<'tcx>,
) -> Type {
    let mut has_sized = false;

    let bounds: Vec<_> = cx
        .tcx
        .explicit_item_bounds(impl_trait_def_id)
        .iter_instantiated_copied(cx.tcx, args)
        .collect();

    let mut bounds = bounds
        .iter()
        .filter_map(|(bound, _)| {
            let bound_predicate = bound.kind();
            let trait_ref = match bound_predicate.skip_binder() {
                ty::ClauseKind::Trait(tr) => bound_predicate.rebind(tr.trait_ref),
                ty::ClauseKind::TypeOutlives(ty::OutlivesPredicate(_ty, reg)) => {
                    return clean_middle_region(reg).map(GenericBound::Outlives);
                }
                _ => return None,
            };

            if let Some(sized) = cx.tcx.lang_items().sized_trait()
                && trait_ref.def_id() == sized
            {
                has_sized = true;
                return None;
            }

            let bindings: ThinVec<_> = bounds
                .iter()
                .filter_map(|(bound, _)| {
                    if let ty::ClauseKind::Projection(proj) = bound.kind().skip_binder()
                        && proj.projection_term.trait_ref(cx.tcx) == trait_ref.skip_binder()
                    {
                        return Some(AssocItemConstraint {
                            assoc: projection_to_path_segment(
                                // FIXME: This needs to be made resilient for `AliasTerm`s that
                                // are associated consts.
                                bound.kind().rebind(proj.projection_term.expect_ty(cx.tcx)),
                                cx,
                            ),
                            kind: AssocItemConstraintKind::Equality {
                                term: clean_middle_term(bound.kind().rebind(proj.term), cx),
                            },
                        });
                    }
                    None
                })
                .collect();

            Some(clean_poly_trait_ref_with_constraints(cx, trait_ref, bindings))
        })
        .collect::<Vec<_>>();

    if !has_sized {
        bounds.push(GenericBound::maybe_sized(cx));
    }

    // Move trait bounds to the front.
    bounds.sort_by_key(|b| !b.is_trait_bound());

    // Add back a `Sized` bound if there are no *trait* bounds remaining (incl. `?Sized`).
    // Since all potential trait bounds are at the front we can just check the first bound.
    if bounds.first().is_none_or(|b| !b.is_trait_bound()) {
        bounds.insert(0, GenericBound::sized(cx));
    }

    if let Some(args) = cx.tcx.rendered_precise_capturing_args(impl_trait_def_id) {
        bounds.push(GenericBound::Use(
            args.iter()
                .map(|arg| match arg {
                    hir::PreciseCapturingArgKind::Lifetime(lt) => {
                        PreciseCapturingArg::Lifetime(Lifetime(*lt))
                    }
                    hir::PreciseCapturingArgKind::Param(param) => {
                        PreciseCapturingArg::Param(*param)
                    }
                })
                .collect(),
        ));
    }

    ImplTrait(bounds)
}

pub(crate) fn clean_field<'tcx>(field: &hir::FieldDef<'tcx>, cx: &mut DocContext<'tcx>) -> Item {
    clean_field_with_def_id(field.def_id.to_def_id(), field.ident.name, clean_ty(field.ty, cx), cx)
}

pub(crate) fn clean_middle_field(field: &ty::FieldDef, cx: &mut DocContext<'_>) -> Item {
    clean_field_with_def_id(
        field.did,
        field.name,
        clean_middle_ty(
            ty::Binder::dummy(cx.tcx.type_of(field.did).instantiate_identity()),
            cx,
            Some(field.did),
            None,
        ),
        cx,
    )
}

pub(crate) fn clean_field_with_def_id(
    def_id: DefId,
    name: Symbol,
    ty: Type,
    cx: &mut DocContext<'_>,
) -> Item {
    Item::from_def_id_and_parts(def_id, Some(name), StructFieldItem(ty), cx)
}

pub(crate) fn clean_variant_def(variant: &ty::VariantDef, cx: &mut DocContext<'_>) -> Item {
    let discriminant = match variant.discr {
        ty::VariantDiscr::Explicit(def_id) => Some(Discriminant { expr: None, value: def_id }),
        ty::VariantDiscr::Relative(_) => None,
    };

    let kind = match variant.ctor_kind() {
        Some(CtorKind::Const) => VariantKind::CLike,
        Some(CtorKind::Fn) => VariantKind::Tuple(
            variant.fields.iter().map(|field| clean_middle_field(field, cx)).collect(),
        ),
        None => VariantKind::Struct(VariantStruct {
            fields: variant.fields.iter().map(|field| clean_middle_field(field, cx)).collect(),
        }),
    };

    Item::from_def_id_and_parts(
        variant.def_id,
        Some(variant.name),
        VariantItem(Variant { kind, discriminant }),
        cx,
    )
}

pub(crate) fn clean_variant_def_with_args<'tcx>(
    variant: &ty::VariantDef,
    args: &GenericArgsRef<'tcx>,
    cx: &mut DocContext<'tcx>,
) -> Item {
    let discriminant = match variant.discr {
        ty::VariantDiscr::Explicit(def_id) => Some(Discriminant { expr: None, value: def_id }),
        ty::VariantDiscr::Relative(_) => None,
    };

    use rustc_middle::traits::ObligationCause;
    use rustc_trait_selection::infer::TyCtxtInferExt;
    use rustc_trait_selection::traits::query::normalize::QueryNormalizeExt;

    let infcx = cx.tcx.infer_ctxt().build(TypingMode::non_body_analysis());
    let kind = match variant.ctor_kind() {
        Some(CtorKind::Const) => VariantKind::CLike,
        Some(CtorKind::Fn) => VariantKind::Tuple(
            variant
                .fields
                .iter()
                .map(|field| {
                    let ty = cx.tcx.type_of(field.did).instantiate(cx.tcx, args);

                    // normalize the type to only show concrete types
                    // note: we do not use try_normalize_erasing_regions since we
                    // do care about showing the regions
                    let ty = infcx
                        .at(&ObligationCause::dummy(), cx.param_env)
                        .query_normalize(ty)
                        .map(|normalized| normalized.value)
                        .unwrap_or(ty);

                    clean_field_with_def_id(
                        field.did,
                        field.name,
                        clean_middle_ty(ty::Binder::dummy(ty), cx, Some(field.did), None),
                        cx,
                    )
                })
                .collect(),
        ),
        None => VariantKind::Struct(VariantStruct {
            fields: variant
                .fields
                .iter()
                .map(|field| {
                    let ty = cx.tcx.type_of(field.did).instantiate(cx.tcx, args);

                    // normalize the type to only show concrete types
                    // note: we do not use try_normalize_erasing_regions since we
                    // do care about showing the regions
                    let ty = infcx
                        .at(&ObligationCause::dummy(), cx.param_env)
                        .query_normalize(ty)
                        .map(|normalized| normalized.value)
                        .unwrap_or(ty);

                    clean_field_with_def_id(
                        field.did,
                        field.name,
                        clean_middle_ty(ty::Binder::dummy(ty), cx, Some(field.did), None),
                        cx,
                    )
                })
                .collect(),
        }),
    };

    Item::from_def_id_and_parts(
        variant.def_id,
        Some(variant.name),
        VariantItem(Variant { kind, discriminant }),
        cx,
    )
}

fn clean_variant_data<'tcx>(
    variant: &hir::VariantData<'tcx>,
    disr_expr: &Option<&hir::AnonConst>,
    cx: &mut DocContext<'tcx>,
) -> Variant {
    let discriminant = disr_expr
        .map(|disr| Discriminant { expr: Some(disr.body), value: disr.def_id.to_def_id() });

    let kind = match variant {
        hir::VariantData::Struct { fields, .. } => VariantKind::Struct(VariantStruct {
            fields: fields.iter().map(|x| clean_field(x, cx)).collect(),
        }),
        hir::VariantData::Tuple(..) => {
            VariantKind::Tuple(variant.fields().iter().map(|x| clean_field(x, cx)).collect())
        }
        hir::VariantData::Unit(..) => VariantKind::CLike,
    };

    Variant { discriminant, kind }
}

fn clean_path<'tcx>(path: &hir::Path<'tcx>, cx: &mut DocContext<'tcx>) -> Path {
    Path {
        res: path.res,
        segments: path.segments.iter().map(|x| clean_path_segment(x, cx)).collect(),
    }
}

fn clean_generic_args<'tcx>(
    generic_args: &hir::GenericArgs<'tcx>,
    cx: &mut DocContext<'tcx>,
) -> GenericArgs {
    match generic_args.parenthesized {
        hir::GenericArgsParentheses::No => {
            let args = generic_args
                .args
                .iter()
                .map(|arg| match arg {
                    hir::GenericArg::Lifetime(lt) if !lt.is_anonymous() => {
                        GenericArg::Lifetime(clean_lifetime(lt, cx))
                    }
                    hir::GenericArg::Lifetime(_) => GenericArg::Lifetime(Lifetime::elided()),
                    hir::GenericArg::Type(ty) => GenericArg::Type(clean_ty(ty.as_unambig_ty(), cx)),
                    hir::GenericArg::Const(ct) => {
                        GenericArg::Const(Box::new(clean_const(ct.as_unambig_ct(), cx)))
                    }
                    hir::GenericArg::Infer(_inf) => GenericArg::Infer,
                })
                .collect();
            let constraints = generic_args
                .constraints
                .iter()
                .map(|c| clean_assoc_item_constraint(c, cx))
                .collect::<ThinVec<_>>();
            GenericArgs::AngleBracketed { args, constraints }
        }
        hir::GenericArgsParentheses::ParenSugar => {
            let Some((inputs, output)) = generic_args.paren_sugar_inputs_output() else {
                bug!();
            };
            let inputs = inputs.iter().map(|x| clean_ty(x, cx)).collect();
            let output = match output.kind {
                hir::TyKind::Tup(&[]) => None,
                _ => Some(Box::new(clean_ty(output, cx))),
            };
            GenericArgs::Parenthesized { inputs, output }
        }
        hir::GenericArgsParentheses::ReturnTypeNotation => GenericArgs::ReturnTypeNotation,
    }
}

fn clean_path_segment<'tcx>(
    path: &hir::PathSegment<'tcx>,
    cx: &mut DocContext<'tcx>,
) -> PathSegment {
    PathSegment { name: path.ident.name, args: clean_generic_args(path.args(), cx) }
}

fn clean_bare_fn_ty<'tcx>(
    bare_fn: &hir::BareFnTy<'tcx>,
    cx: &mut DocContext<'tcx>,
) -> BareFunctionDecl {
    let (generic_params, decl) = enter_impl_trait(cx, |cx| {
        // NOTE: generics must be cleaned before args
        let generic_params = bare_fn
            .generic_params
            .iter()
            .filter(|p| !is_elided_lifetime(p))
            .map(|x| clean_generic_param(cx, None, x))
            .collect();
        let args = clean_args_from_types_and_names(cx, bare_fn.decl.inputs, bare_fn.param_names);
        let decl = clean_fn_decl_with_args(cx, bare_fn.decl, None, args);
        (generic_params, decl)
    });
    BareFunctionDecl { safety: bare_fn.safety, abi: bare_fn.abi, decl, generic_params }
}

fn clean_unsafe_binder_ty<'tcx>(
    unsafe_binder_ty: &hir::UnsafeBinderTy<'tcx>,
    cx: &mut DocContext<'tcx>,
) -> UnsafeBinderTy {
    // NOTE: generics must be cleaned before args
    let generic_params = unsafe_binder_ty
        .generic_params
        .iter()
        .filter(|p| !is_elided_lifetime(p))
        .map(|x| clean_generic_param(cx, None, x))
        .collect();
    let ty = clean_ty(unsafe_binder_ty.inner_ty, cx);
    UnsafeBinderTy { generic_params, ty }
}

pub(crate) fn reexport_chain(
    tcx: TyCtxt<'_>,
    import_def_id: LocalDefId,
    target_def_id: DefId,
) -> &[Reexport] {
    for child in tcx.module_children_local(tcx.local_parent(import_def_id)) {
        if child.res.opt_def_id() == Some(target_def_id)
            && child.reexport_chain.first().and_then(|r| r.id()) == Some(import_def_id.to_def_id())
        {
            return &child.reexport_chain;
        }
    }
    &[]
}

/// Collect attributes from the whole import chain.
fn get_all_import_attributes<'hir>(
    cx: &mut DocContext<'hir>,
    import_def_id: LocalDefId,
    target_def_id: DefId,
    is_inline: bool,
) -> Vec<(Cow<'hir, hir::Attribute>, Option<DefId>)> {
    let mut attrs = Vec::new();
    let mut first = true;
    for def_id in reexport_chain(cx.tcx, import_def_id, target_def_id)
        .iter()
        .flat_map(|reexport| reexport.id())
    {
        let import_attrs = inline::load_attrs(cx, def_id);
        if first {
            // This is the "original" reexport so we get all its attributes without filtering them.
            attrs = import_attrs.iter().map(|attr| (Cow::Borrowed(attr), Some(def_id))).collect();
            first = false;
        // We don't add attributes of an intermediate re-export if it has `#[doc(hidden)]`.
        } else if cx.render_options.document_hidden || !cx.tcx.is_doc_hidden(def_id) {
            add_without_unwanted_attributes(&mut attrs, import_attrs, is_inline, Some(def_id));
        }
    }
    attrs
}

fn filter_tokens_from_list(
    args_tokens: &TokenStream,
    should_retain: impl Fn(&TokenTree) -> bool,
) -> Vec<TokenTree> {
    let mut tokens = Vec::with_capacity(args_tokens.len());
    let mut skip_next_comma = false;
    for token in args_tokens.iter() {
        match token {
            TokenTree::Token(Token { kind: TokenKind::Comma, .. }, _) if skip_next_comma => {
                skip_next_comma = false;
            }
            token if should_retain(token) => {
                skip_next_comma = false;
                tokens.push(token.clone());
            }
            _ => {
                skip_next_comma = true;
            }
        }
    }
    tokens
}

fn filter_doc_attr_ident(ident: Symbol, is_inline: bool) -> bool {
    if is_inline {
        ident == sym::hidden || ident == sym::inline || ident == sym::no_inline
    } else {
        ident == sym::cfg
    }
}

/// Remove attributes from `normal` that should not be inherited by `use` re-export.
/// Before calling this function, make sure `normal` is a `#[doc]` attribute.
fn filter_doc_attr(args: &mut hir::AttrArgs, is_inline: bool) {
    match args {
        hir::AttrArgs::Delimited(args) => {
            let tokens = filter_tokens_from_list(&args.tokens, |token| {
                !matches!(
                    token,
                    TokenTree::Token(
                        Token {
                            kind: TokenKind::Ident(
                                ident,
                                _,
                            ),
                            ..
                        },
                        _,
                    ) if filter_doc_attr_ident(*ident, is_inline),
                )
            });
            args.tokens = TokenStream::new(tokens);
        }
        hir::AttrArgs::Empty | hir::AttrArgs::Eq { .. } => {}
    }
}

/// When inlining items, we merge their attributes (and all the reexports attributes too) with the
/// final reexport. For example:
///
/// ```ignore (just an example)
/// #[doc(hidden, cfg(feature = "foo"))]
/// pub struct Foo;
///
/// #[doc(cfg(feature = "bar"))]
/// #[doc(hidden, no_inline)]
/// pub use Foo as Foo1;
///
/// #[doc(inline)]
/// pub use Foo2 as Bar;
/// ```
///
/// So `Bar` at the end will have both `cfg(feature = "...")`. However, we don't want to merge all
/// attributes so we filter out the following ones:
/// * `doc(inline)`
/// * `doc(no_inline)`
/// * `doc(hidden)`
fn add_without_unwanted_attributes<'hir>(
    attrs: &mut Vec<(Cow<'hir, hir::Attribute>, Option<DefId>)>,
    new_attrs: &'hir [hir::Attribute],
    is_inline: bool,
    import_parent: Option<DefId>,
) {
    for attr in new_attrs {
        if attr.is_doc_comment() {
            attrs.push((Cow::Borrowed(attr), import_parent));
            continue;
        }
        let mut attr = attr.clone();
        match attr {
            hir::Attribute::Unparsed(ref mut normal) if let [ident] = &*normal.path.segments => {
                let ident = ident.name;
                if ident == sym::doc {
                    filter_doc_attr(&mut normal.args, is_inline);
                    attrs.push((Cow::Owned(attr), import_parent));
                } else if is_inline || ident != sym::cfg {
                    // If it's not a `cfg()` attribute, we keep it.
                    attrs.push((Cow::Owned(attr), import_parent));
                }
            }
            hir::Attribute::Parsed(..) if is_inline => {
                attrs.push((Cow::Owned(attr), import_parent));
            }
            _ => {}
        }
    }
}

fn clean_maybe_renamed_item<'tcx>(
    cx: &mut DocContext<'tcx>,
    item: &hir::Item<'tcx>,
    renamed: Option<Symbol>,
    import_id: Option<LocalDefId>,
) -> Vec<Item> {
    use hir::ItemKind;

    let def_id = item.owner_id.to_def_id();
<<<<<<< HEAD
    let mut name = renamed.unwrap_or_else(|| cx.tcx.hir_name(item.hir_id()));
=======
    let mut name = renamed.unwrap_or_else(|| {
        // FIXME: using kw::Empty is a bit of a hack
        cx.tcx.hir_opt_name(item.hir_id()).unwrap_or(kw::Empty)
    });

>>>>>>> ff46ea82
    cx.with_param_env(def_id, |cx| {
        let kind = match item.kind {
            ItemKind::Static(_, ty, mutability, body_id) => StaticItem(Static {
                type_: Box::new(clean_ty(ty, cx)),
                mutability,
                expr: Some(body_id),
            }),
            ItemKind::Const(_, ty, generics, body_id) => ConstantItem(Box::new(Constant {
                generics: clean_generics(generics, cx),
                type_: clean_ty(ty, cx),
                kind: ConstantKind::Local { body: body_id, def_id },
            })),
            ItemKind::TyAlias(_, hir_ty, generics) => {
                *cx.current_type_aliases.entry(def_id).or_insert(0) += 1;
                let rustdoc_ty = clean_ty(hir_ty, cx);
                let type_ =
                    clean_middle_ty(ty::Binder::dummy(lower_ty(cx.tcx, hir_ty)), cx, None, None);
                let generics = clean_generics(generics, cx);
                if let Some(count) = cx.current_type_aliases.get_mut(&def_id) {
                    *count -= 1;
                    if *count == 0 {
                        cx.current_type_aliases.remove(&def_id);
                    }
                }

                let ty = cx.tcx.type_of(def_id).instantiate_identity();

                let mut ret = Vec::new();
                let inner_type = clean_ty_alias_inner_type(ty, cx, &mut ret);

                ret.push(generate_item_with_correct_attrs(
                    cx,
                    TypeAliasItem(Box::new(TypeAlias {
                        generics,
                        inner_type,
                        type_: rustdoc_ty,
                        item_type: Some(type_),
                    })),
                    item.owner_id.def_id.to_def_id(),
                    name,
                    import_id,
                    renamed,
                ));
                return ret;
            }
            ItemKind::Enum(_, ref def, generics) => EnumItem(Enum {
                variants: def.variants.iter().map(|v| clean_variant(v, cx)).collect(),
                generics: clean_generics(generics, cx),
            }),
            ItemKind::TraitAlias(_, generics, bounds) => TraitAliasItem(TraitAlias {
                generics: clean_generics(generics, cx),
                bounds: bounds.iter().filter_map(|x| clean_generic_bound(x, cx)).collect(),
            }),
            ItemKind::Union(_, ref variant_data, generics) => UnionItem(Union {
                generics: clean_generics(generics, cx),
                fields: variant_data.fields().iter().map(|x| clean_field(x, cx)).collect(),
            }),
            ItemKind::Struct(_, ref variant_data, generics) => StructItem(Struct {
                ctor_kind: variant_data.ctor_kind(),
                generics: clean_generics(generics, cx),
                fields: variant_data.fields().iter().map(|x| clean_field(x, cx)).collect(),
            }),
            ItemKind::Impl(impl_) => return clean_impl(impl_, item.owner_id.def_id, cx),
            ItemKind::Macro(_, macro_def, MacroKind::Bang) => MacroItem(Macro {
                source: display_macro_source(cx, name, macro_def),
                macro_rules: macro_def.macro_rules,
            }),
            ItemKind::Macro(_, _, macro_kind) => clean_proc_macro(item, &mut name, macro_kind, cx),
            // proc macros can have a name set by attributes
            ItemKind::Fn { ref sig, generics, body: body_id, .. } => {
                clean_fn_or_proc_macro(item, sig, generics, body_id, &mut name, cx)
            }
            ItemKind::Trait(_, _, _, generics, bounds, item_ids) => {
                let items = item_ids
                    .iter()
                    .map(|ti| clean_trait_item(cx.tcx.hir_trait_item(ti.id), cx))
                    .collect();

                TraitItem(Box::new(Trait {
                    def_id,
                    items,
                    generics: clean_generics(generics, cx),
                    bounds: bounds.iter().filter_map(|x| clean_generic_bound(x, cx)).collect(),
                }))
            }
            ItemKind::ExternCrate(orig_name, _) => {
                return clean_extern_crate(item, name, orig_name, cx);
            }
            ItemKind::Use(path, kind) => {
                return clean_use_statement(item, name, path, kind, cx, &mut FxHashSet::default());
            }
            _ => span_bug!(item.span, "not yet converted"),
        };

        vec![generate_item_with_correct_attrs(
            cx,
            kind,
            item.owner_id.def_id.to_def_id(),
            name,
            import_id,
            renamed,
        )]
    })
}

fn clean_variant<'tcx>(variant: &hir::Variant<'tcx>, cx: &mut DocContext<'tcx>) -> Item {
    let kind = VariantItem(clean_variant_data(&variant.data, &variant.disr_expr, cx));
    Item::from_def_id_and_parts(variant.def_id.to_def_id(), Some(variant.ident.name), kind, cx)
}

fn clean_impl<'tcx>(
    impl_: &hir::Impl<'tcx>,
    def_id: LocalDefId,
    cx: &mut DocContext<'tcx>,
) -> Vec<Item> {
    let tcx = cx.tcx;
    let mut ret = Vec::new();
    let trait_ = impl_.of_trait.as_ref().map(|t| clean_trait_ref(t, cx));
    let items = impl_
        .items
        .iter()
        .map(|ii| clean_impl_item(tcx.hir_impl_item(ii.id), cx))
        .collect::<Vec<_>>();

    // If this impl block is an implementation of the Deref trait, then we
    // need to try inlining the target's inherent impl blocks as well.
    if trait_.as_ref().map(|t| t.def_id()) == tcx.lang_items().deref_trait() {
        build_deref_target_impls(cx, &items, &mut ret);
    }

    let for_ = clean_ty(impl_.self_ty, cx);
    let type_alias =
        for_.def_id(&cx.cache).and_then(|alias_def_id: DefId| match tcx.def_kind(alias_def_id) {
            DefKind::TyAlias => Some(clean_middle_ty(
                ty::Binder::dummy(tcx.type_of(def_id).instantiate_identity()),
                cx,
                Some(def_id.to_def_id()),
                None,
            )),
            _ => None,
        });
    let mut make_item = |trait_: Option<Path>, for_: Type, items: Vec<Item>| {
        let kind = ImplItem(Box::new(Impl {
            safety: impl_.safety,
            generics: clean_generics(impl_.generics, cx),
            trait_,
            for_,
            items,
            polarity: tcx.impl_polarity(def_id),
            kind: if utils::has_doc_flag(tcx, def_id.to_def_id(), sym::fake_variadic) {
                ImplKind::FakeVariadic
            } else {
                ImplKind::Normal
            },
        }));
        Item::from_def_id_and_parts(def_id.to_def_id(), None, kind, cx)
    };
    if let Some(type_alias) = type_alias {
        ret.push(make_item(trait_.clone(), type_alias, items.clone()));
    }
    ret.push(make_item(trait_, for_, items));
    ret
}

fn clean_extern_crate<'tcx>(
    krate: &hir::Item<'tcx>,
    name: Symbol,
    orig_name: Option<Symbol>,
    cx: &mut DocContext<'tcx>,
) -> Vec<Item> {
    // this is the ID of the `extern crate` statement
    let cnum = cx.tcx.extern_mod_stmt_cnum(krate.owner_id.def_id).unwrap_or(LOCAL_CRATE);
    // this is the ID of the crate itself
    let crate_def_id = cnum.as_def_id();
    let attrs = cx.tcx.hir_attrs(krate.hir_id());
    let ty_vis = cx.tcx.visibility(krate.owner_id);
    let please_inline = ty_vis.is_public()
        && attrs.iter().any(|a| {
            a.has_name(sym::doc)
                && match a.meta_item_list() {
                    Some(l) => ast::attr::list_contains_name(&l, sym::inline),
                    None => false,
                }
        })
        && !cx.is_json_output();

    let krate_owner_def_id = krate.owner_id.def_id;
    if please_inline
        && let Some(items) = inline::try_inline(
            cx,
            Res::Def(DefKind::Mod, crate_def_id),
            name,
            Some((attrs, Some(krate_owner_def_id))),
            &mut Default::default(),
        )
    {
        return items;
    }

    vec![Item::from_def_id_and_parts(
        krate_owner_def_id.to_def_id(),
        Some(name),
        ExternCrateItem { src: orig_name },
        cx,
    )]
}

fn clean_use_statement<'tcx>(
    import: &hir::Item<'tcx>,
    name: Symbol,
    path: &hir::UsePath<'tcx>,
    kind: hir::UseKind,
    cx: &mut DocContext<'tcx>,
    inlined_names: &mut FxHashSet<(ItemType, Symbol)>,
) -> Vec<Item> {
    let mut items = Vec::new();
    let hir::UsePath { segments, ref res, span } = *path;
    for &res in res {
        let path = hir::Path { segments, res, span };
        items.append(&mut clean_use_statement_inner(import, name, &path, kind, cx, inlined_names));
    }
    items
}

fn clean_use_statement_inner<'tcx>(
    import: &hir::Item<'tcx>,
    name: Symbol,
    path: &hir::Path<'tcx>,
    kind: hir::UseKind,
    cx: &mut DocContext<'tcx>,
    inlined_names: &mut FxHashSet<(ItemType, Symbol)>,
) -> Vec<Item> {
    if should_ignore_res(path.res) {
        return Vec::new();
    }
    // We need this comparison because some imports (for std types for example)
    // are "inserted" as well but directly by the compiler and they should not be
    // taken into account.
    if import.span.ctxt().outer_expn_data().kind == ExpnKind::AstPass(AstPass::StdImports) {
        return Vec::new();
    }

    let visibility = cx.tcx.visibility(import.owner_id);
    let attrs = cx.tcx.hir_attrs(import.hir_id());
    let inline_attr = hir_attr_lists(attrs, sym::doc).get_word_attr(sym::inline);
    let pub_underscore = visibility.is_public() && name == kw::Underscore;
    let current_mod = cx.tcx.parent_module_from_def_id(import.owner_id.def_id);
    let import_def_id = import.owner_id.def_id;

    // The parent of the module in which this import resides. This
    // is the same as `current_mod` if that's already the top
    // level module.
    let parent_mod = cx.tcx.parent_module_from_def_id(current_mod.to_local_def_id());

    // This checks if the import can be seen from a higher level module.
    // In other words, it checks if the visibility is the equivalent of
    // `pub(super)` or higher. If the current module is the top level
    // module, there isn't really a parent module, which makes the results
    // meaningless. In this case, we make sure the answer is `false`.
    let is_visible_from_parent_mod =
        visibility.is_accessible_from(parent_mod, cx.tcx) && !current_mod.is_top_level_module();

    if pub_underscore && let Some(ref inline) = inline_attr {
        struct_span_code_err!(
            cx.tcx.dcx(),
            inline.span(),
            E0780,
            "anonymous imports cannot be inlined"
        )
        .with_span_label(import.span, "anonymous import")
        .emit();
    }

    // We consider inlining the documentation of `pub use` statements, but we
    // forcefully don't inline if this is not public or if the
    // #[doc(no_inline)] attribute is present.
    // Don't inline doc(hidden) imports so they can be stripped at a later stage.
    let mut denied = cx.is_json_output()
        || !(visibility.is_public()
            || (cx.render_options.document_private && is_visible_from_parent_mod))
        || pub_underscore
        || attrs.iter().any(|a| {
            a.has_name(sym::doc)
                && match a.meta_item_list() {
                    Some(l) => {
                        ast::attr::list_contains_name(&l, sym::no_inline)
                            || ast::attr::list_contains_name(&l, sym::hidden)
                    }
                    None => false,
                }
        });

    // Also check whether imports were asked to be inlined, in case we're trying to re-export a
    // crate in Rust 2018+
    let path = clean_path(path, cx);
    let inner = if kind == hir::UseKind::Glob {
        if !denied {
            let mut visited = DefIdSet::default();
            if let Some(items) = inline::try_inline_glob(
                cx,
                path.res,
                current_mod,
                &mut visited,
                inlined_names,
                import,
            ) {
                return items;
            }
        }
        Import::new_glob(resolve_use_source(cx, path), true)
    } else {
        if inline_attr.is_none()
            && let Res::Def(DefKind::Mod, did) = path.res
            && !did.is_local()
            && did.is_crate_root()
        {
            // if we're `pub use`ing an extern crate root, don't inline it unless we
            // were specifically asked for it
            denied = true;
        }
        if !denied
            && let Some(mut items) = inline::try_inline(
                cx,
                path.res,
                name,
                Some((attrs, Some(import_def_id))),
                &mut Default::default(),
            )
        {
            items.push(Item::from_def_id_and_parts(
                import_def_id.to_def_id(),
                None,
                ImportItem(Import::new_simple(name, resolve_use_source(cx, path), false)),
                cx,
            ));
            return items;
        }
        Import::new_simple(name, resolve_use_source(cx, path), true)
    };

    vec![Item::from_def_id_and_parts(import_def_id.to_def_id(), None, ImportItem(inner), cx)]
}

fn clean_maybe_renamed_foreign_item<'tcx>(
    cx: &mut DocContext<'tcx>,
    item: &hir::ForeignItem<'tcx>,
    renamed: Option<Symbol>,
) -> Item {
    let def_id = item.owner_id.to_def_id();
    cx.with_param_env(def_id, |cx| {
        let kind = match item.kind {
            hir::ForeignItemKind::Fn(sig, names, generics) => ForeignFunctionItem(
                clean_function(cx, &sig, generics, FunctionArgs::Names(names)),
                sig.header.safety(),
            ),
            hir::ForeignItemKind::Static(ty, mutability, safety) => ForeignStaticItem(
                Static { type_: Box::new(clean_ty(ty, cx)), mutability, expr: None },
                safety,
            ),
            hir::ForeignItemKind::Type => ForeignTypeItem,
        };

        Item::from_def_id_and_parts(
            item.owner_id.def_id.to_def_id(),
            Some(renamed.unwrap_or(item.ident.name)),
            kind,
            cx,
        )
    })
}

fn clean_assoc_item_constraint<'tcx>(
    constraint: &hir::AssocItemConstraint<'tcx>,
    cx: &mut DocContext<'tcx>,
) -> AssocItemConstraint {
    AssocItemConstraint {
        assoc: PathSegment {
            name: constraint.ident.name,
            args: clean_generic_args(constraint.gen_args, cx),
        },
        kind: match constraint.kind {
            hir::AssocItemConstraintKind::Equality { ref term } => {
                AssocItemConstraintKind::Equality { term: clean_hir_term(term, cx) }
            }
            hir::AssocItemConstraintKind::Bound { bounds } => AssocItemConstraintKind::Bound {
                bounds: bounds.iter().filter_map(|b| clean_generic_bound(b, cx)).collect(),
            },
        },
    }
}

fn clean_bound_vars(bound_vars: &ty::List<ty::BoundVariableKind>) -> Vec<GenericParamDef> {
    bound_vars
        .into_iter()
        .filter_map(|var| match var {
            ty::BoundVariableKind::Region(ty::BoundRegionKind::Named(def_id, name))
                if name != kw::UnderscoreLifetime =>
            {
                Some(GenericParamDef::lifetime(def_id, name))
            }
            ty::BoundVariableKind::Ty(ty::BoundTyKind::Param(def_id, name)) => {
                Some(GenericParamDef {
                    name,
                    def_id,
                    kind: GenericParamDefKind::Type {
                        bounds: ThinVec::new(),
                        default: None,
                        synthetic: false,
                    },
                })
            }
            // FIXME(non_lifetime_binders): Support higher-ranked const parameters.
            ty::BoundVariableKind::Const => None,
            _ => None,
        })
        .collect()
}<|MERGE_RESOLUTION|>--- conflicted
+++ resolved
@@ -125,11 +125,7 @@
     items.extend(doc.items.values().flat_map(|(item, renamed, _)| {
         // Now we actually lower the imports, skipping everything else.
         if let hir::ItemKind::Use(path, hir::UseKind::Glob) = item.kind {
-<<<<<<< HEAD
-            let name = renamed.unwrap_or_else(|| cx.tcx.hir_name(item.hir_id()));
-=======
             let name = renamed.unwrap_or(kw::Empty); // using kw::Empty is a bit of a hack
->>>>>>> ff46ea82
             clean_use_statement(item, name, path, hir::UseKind::Glob, cx, &mut inserted)
         } else {
             // skip everything else
@@ -2797,15 +2793,11 @@
     use hir::ItemKind;
 
     let def_id = item.owner_id.to_def_id();
-<<<<<<< HEAD
-    let mut name = renamed.unwrap_or_else(|| cx.tcx.hir_name(item.hir_id()));
-=======
     let mut name = renamed.unwrap_or_else(|| {
         // FIXME: using kw::Empty is a bit of a hack
         cx.tcx.hir_opt_name(item.hir_id()).unwrap_or(kw::Empty)
     });
 
->>>>>>> ff46ea82
     cx.with_param_env(def_id, |cx| {
         let kind = match item.kind {
             ItemKind::Static(_, ty, mutability, body_id) => StaticItem(Static {
