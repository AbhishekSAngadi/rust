--- conflicted
+++ resolved
@@ -386,20 +386,6 @@
 #[derive(Clone, Copy, PartialEq, Eq, PartialOrd, Ord)]
 pub struct InvariantLifetime<'a>;
 
-<<<<<<< HEAD
-/// A type which is considered "not sendable", meaning that it cannot
-/// be safely sent between tasks, even if it is owned. This is
-/// typically embedded in other types, such as `Gc`, to ensure that
-/// their instances remain thread-local.
-#[unstable(feature = "core",
-           reason = "likely to change with new variance strategy")]
-#[lang="no_send_bound"]
-#[derive(Clone, Copy, PartialEq, Eq, PartialOrd, Ord)]
-#[cfg(stage0)] // NOTE remove impl after next snapshot
-pub struct NoSend;
-
-=======
->>>>>>> 0430a43d
 /// A type which is considered "not POD", meaning that it is not
 /// implicitly copyable. This is typically embedded in other types to
 /// ensure that they are never copied, even if they lack a destructor.
@@ -410,19 +396,6 @@
 #[allow(missing_copy_implementations)]
 pub struct NoCopy;
 
-<<<<<<< HEAD
-/// A type which is considered "not sync", meaning that
-/// its contents are not threadsafe, hence they cannot be
-/// shared between tasks.
-#[unstable(feature = "core",
-           reason = "likely to change with new variance strategy")]
-#[lang="no_sync_bound"]
-#[derive(Clone, Copy, PartialEq, Eq, PartialOrd, Ord)]
-#[cfg(stage0)] // NOTE remove impl after next snapshot
-pub struct NoSync;
-
-=======
->>>>>>> 0430a43d
 /// A type which is considered managed by the GC. This is typically
 /// embedded in other types.
 #[unstable(feature = "core",
