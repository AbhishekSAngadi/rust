error: unnecessary map of the identity function
  --> tests/ui/map_identity.rs:7:47
   |
LL |     let _: Vec<_> = x.iter().map(not_identity).map(|x| return x).collect();
   |                                               ^^^^^^^^^^^^^^^^^^ help: remove the call to `map`
   |
   = note: `-D clippy::map-identity` implied by `-D warnings`
   = help: to override `-D warnings` add `#[allow(clippy::map_identity)]`

error: unnecessary map of the identity function
  --> tests/ui/map_identity.rs:9:57
   |
LL |     let _: Vec<_> = x.iter().map(std::convert::identity).map(|y| y).collect();
   |                                                         ^^^^^^^^^^^ help: remove the call to `map`

error: unnecessary map of the identity function
  --> tests/ui/map_identity.rs:9:29
   |
LL |     let _: Vec<_> = x.iter().map(std::convert::identity).map(|y| y).collect();
   |                             ^^^^^^^^^^^^^^^^^^^^^^^^^^^^ help: remove the call to `map`

error: unnecessary map of the identity function
  --> tests/ui/map_identity.rs:12:32
   |
LL |     let _: Option<u8> = Some(3).map(|x| x);
   |                                ^^^^^^^^^^^ help: remove the call to `map`

error: unnecessary map of the identity function
  --> tests/ui/map_identity.rs:14:36
   |
LL |       let _: Result<i8, f32> = Ok(-3).map(|x| {
   |  ____________________________________^
LL | |
LL | |         return x;
LL | |     });
   | |______^ help: remove the call to `map`

error: unnecessary map of the identity function
  --> tests/ui/map_identity.rs:25:36
   |
LL |     let _: Result<u32, u32> = Ok(1).map_err(|a| a);
   |                                    ^^^^^^^^^^^^^^^ help: remove the call to `map_err`

error: unnecessary map of the identity function
  --> tests/ui/map_identity.rs:36:22
   |
LL |     let _ = x.clone().map(|(x, y)| (x, y));
   |                      ^^^^^^^^^^^^^^^^^^^^^ help: remove the call to `map`

error: unnecessary map of the identity function
  --> tests/ui/map_identity.rs:38:22
   |
LL |       let _ = x.clone().map(|(x, y)| {
   |  ______________________^
LL | |
LL | |         return (x, y);
LL | |     });
   | |______^ help: remove the call to `map`

error: unnecessary map of the identity function
  --> tests/ui/map_identity.rs:42:22
   |
LL |     let _ = x.clone().map(|(x, y)| return (x, y));
   |                      ^^^^^^^^^^^^^^^^^^^^^^^^^^^^ help: remove the call to `map`

error: unnecessary map of the identity function
  --> tests/ui/map_identity.rs:46:22
   |
LL |     let _ = y.clone().map(|(x, y, (z, (w,)))| (x, y, (z, (w,))));
   |                      ^^^^^^^^^^^^^^^^^^^^^^^^^^^^^^^^^^^^^^^^^^^ help: remove the call to `map`

error: unnecessary map of the identity function
  --> tests/ui/map_identity.rs:76:30
   |
LL |     let _ = x.iter().copied().map(|(x, y)| (x, y));
   |                              ^^^^^^^^^^^^^^^^^^^^^ help: remove the call to `map`

error: unnecessary map of the identity function
  --> tests/ui/map_identity.rs:88:15
   |
LL |     let _ = it.map(|x| x).next();
   |               ^^^^^^^^^^^ help: remove the call to `map`

error: unnecessary map of the identity function
  --> tests/ui/map_identity.rs:93:19
   |
LL |     let _ = { it }.map(|x| x).next();
   |                   ^^^^^^^^^^^ help: remove the call to `map`

error: unnecessary map of the identity function
  --> tests/ui/map_identity.rs:105:30
   |
LL |     let _ = x.iter().copied().map(|[x, y]| [x, y]);
   |                              ^^^^^^^^^^^^^^^^^^^^^ help: remove the call to `map`

<<<<<<< HEAD
error: aborting due to 14 previous errors
=======
error: unnecessary map of the identity function
  --> tests/ui/map_identity.rs:131:26
   |
LL |     let _ = x.into_iter().map(|Foo { foo, bar }| Foo { foo, bar });
   |                          ^^^^^^^^^^^^^^^^^^^^^^^^^^^^^^^^^^^^^^^^^ help: remove the call to `map`

error: unnecessary map of the identity function
  --> tests/ui/map_identity.rs:135:26
   |
LL |     let _ = x.into_iter().map(|Foo { foo, bar }| foo::Foo { foo, bar });
   |                          ^^^^^^^^^^^^^^^^^^^^^^^^^^^^^^^^^^^^^^^^^^^^^^ help: remove the call to `map`

error: unnecessary map of the identity function
  --> tests/ui/map_identity.rs:143:26
   |
LL |     let _ = x.into_iter().map(|Foo { foo, bar }| Foo { foo: foo, bar: bar });
   |                          ^^^^^^^^^^^^^^^^^^^^^^^^^^^^^^^^^^^^^^^^^^^^^^^^^^^ help: remove the call to `map`

error: unnecessary map of the identity function
  --> tests/ui/map_identity.rs:147:26
   |
LL |     let _ = x.into_iter().map(|Foo { foo, bar }| Foo { bar, foo });
   |                          ^^^^^^^^^^^^^^^^^^^^^^^^^^^^^^^^^^^^^^^^^ help: remove the call to `map`

error: unnecessary map of the identity function
  --> tests/ui/map_identity.rs:157:26
   |
LL |     let _ = x.into_iter().map(|Foo2(foo, bar)| Foo2(foo, bar));
   |                          ^^^^^^^^^^^^^^^^^^^^^^^^^^^^^^^^^^^^^ help: remove the call to `map`

error: unnecessary map of the identity function
  --> tests/ui/map_identity.rs:161:26
   |
LL |     let _ = x.into_iter().map(|Foo2(foo, bar)| foo::Foo2(foo, bar));
   |                          ^^^^^^^^^^^^^^^^^^^^^^^^^^^^^^^^^^^^^^^^^^ help: remove the call to `map`

error: aborting due to 20 previous errors
>>>>>>> faba846a
<|MERGE_RESOLUTION|>--- conflicted
+++ resolved
@@ -93,9 +93,6 @@
 LL |     let _ = x.iter().copied().map(|[x, y]| [x, y]);
    |                              ^^^^^^^^^^^^^^^^^^^^^ help: remove the call to `map`
 
-<<<<<<< HEAD
-error: aborting due to 14 previous errors
-=======
 error: unnecessary map of the identity function
   --> tests/ui/map_identity.rs:131:26
    |
@@ -133,4 +130,3 @@
    |                          ^^^^^^^^^^^^^^^^^^^^^^^^^^^^^^^^^^^^^^^^^^ help: remove the call to `map`
 
 error: aborting due to 20 previous errors
->>>>>>> faba846a
