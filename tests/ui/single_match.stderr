--- conflicted
+++ resolved
@@ -19,18 +19,6 @@
    |
 
 error: you seem to be trying to use `match` for destructuring a single pattern. Consider using `if let`
-<<<<<<< HEAD
-  --> tests/ui/single_match.rs:23:5
-   |
-LL | /     match x {
-...  |
-LL | |         _ => (),
-LL | |     }
-   | |_____^ help: try: `if let Some(y) = x { println!("{:?}", y) }`
-
-error: you seem to be trying to use `match` for destructuring a single pattern. Consider using `if let`
-=======
->>>>>>> 62407104
   --> tests/ui/single_match.rs:32:5
    |
 LL | /     match z {
