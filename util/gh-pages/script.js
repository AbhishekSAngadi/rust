--- conflicted
+++ resolved
@@ -208,6 +208,7 @@
     allow: true,
     warn: true,
     deny: true,
+    none: true,
 };
 const APPLICABILITIES_FILTER_DEFAULT = {
     Unspecified: true,
@@ -592,27 +593,8 @@
 
 addListeners();
 highlightLazily();
-<<<<<<< HEAD
-
-function updateLintCount() {
-    const allLints = filters.getAllLints().filter(lint => lint.group != "deprecated");
-    const totalLints = allLints.length;
-
-    const countElement = document.getElementById("lint-count");
-    if (countElement) {
-        countElement.innerText = `Total number: ${totalLints}`;
-    }
-}
-
-=======
->>>>>>> faba846a
 generateSettings();
 generateSearch();
 parseURLFilters();
 scrollToLintByURL();
-<<<<<<< HEAD
-filters.filterLints();
-updateLintCount();
-=======
-filters.filterLints();
->>>>>>> faba846a
+filters.filterLints();